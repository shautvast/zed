use crate::{
    db::{self, NewUserParams, UserId},
    rpc::{CLEANUP_TIMEOUT, RECONNECT_TIMEOUT},
    tests::{TestClient, TestServer},
};
use anyhow::{anyhow, Result};
use call::ActiveCall;
use client::RECEIVE_TIMEOUT;
use collections::BTreeMap;
use editor::Bias;
use fs::{FakeFs, Fs as _};
use futures::StreamExt as _;
<<<<<<< HEAD
use gpui::{executor::Deterministic, ModelHandle, Task, TestAppContext};
use language::{range_to_lsp, FakeLspAdapter, Language, LanguageConfig, PointUtf16};
=======
use gpui::{executor::Deterministic, ModelHandle, TestAppContext};
use language::{range_to_lsp, FakeLspAdapter, Language, LanguageConfig, PointUtf16, Rope};
>>>>>>> e8cea130
use lsp::FakeLanguageServer;
use parking_lot::Mutex;
use project::{search::SearchQuery, Project, ProjectPath};
use rand::{
    distributions::{Alphanumeric, DistString},
    prelude::*,
};
<<<<<<< HEAD
use serde::{Deserialize, Serialize};
use std::{
    env,
    ops::Range,
    path::{Path, PathBuf},
    rc::Rc,
    sync::{
        atomic::{AtomicBool, Ordering::SeqCst},
        Arc,
    },
};
use util::ResultExt;
=======
use settings::Settings;
use std::{
    env,
    ffi::OsStr,
    path::{Path, PathBuf},
    sync::Arc,
};
>>>>>>> e8cea130

#[gpui::test(iterations = 100)]
async fn test_random_collaboration(
    cx: &mut TestAppContext,
    deterministic: Arc<Deterministic>,
    rng: StdRng,
) {
    deterministic.forbid_parking();

    let max_peers = env::var("MAX_PEERS")
        .map(|i| i.parse().expect("invalid `MAX_PEERS` variable"))
        .unwrap_or(3);
    let max_operations = env::var("OPERATIONS")
        .map(|i| i.parse().expect("invalid `OPERATIONS` variable"))
        .unwrap_or(10);

    let plan_load_path = path_env_var("LOAD_PLAN");
    let plan_save_path = path_env_var("SAVE_PLAN");

    let mut server = TestServer::start(&deterministic).await;
    let db = server.app_state.db.clone();

    let mut users = Vec::new();
    for ix in 0..max_peers {
        let username = format!("user-{}", ix + 1);
        let user_id = db
            .create_user(
                &format!("{username}@example.com"),
                false,
                NewUserParams {
                    github_login: username.clone(),
                    github_user_id: (ix + 1) as i32,
                    invite_count: 0,
                },
            )
            .await
            .unwrap()
            .user_id;
        users.push(UserTestPlan {
            user_id,
            username,
            online: false,
            next_root_id: 0,
            operation_ix: 0,
        });
    }

    for (ix, user_a) in users.iter().enumerate() {
        for user_b in &users[ix + 1..] {
            server
                .app_state
                .db
                .send_contact_request(user_a.user_id, user_b.user_id)
                .await
                .unwrap();
            server
                .app_state
                .db
                .respond_to_contact_request(user_b.user_id, user_a.user_id, true)
                .await
                .unwrap();
        }
    }

<<<<<<< HEAD
    let plan = Arc::new(Mutex::new(TestPlan::new(rng, users, max_operations)));
=======
    let mut clients = Vec::new();
    let mut user_ids = Vec::new();
    let mut op_start_signals = Vec::new();
    let mut next_entity_id = 100000;
    let allow_server_restarts = rng.lock().gen_bool(0.7);
    let allow_client_reconnection = rng.lock().gen_bool(0.7);
    let allow_client_disconnection = rng.lock().gen_bool(0.1);

    let mut operations = 0;
    while operations < max_operations {
        let distribution = rng.lock().gen_range(0..100);
        match distribution {
            0..=19 if !available_users.is_empty() => {
                let client_ix = rng.lock().gen_range(0..available_users.len());
                let (_, username) = available_users.remove(client_ix);
                log::info!("Adding new connection for {}", username);
                next_entity_id += 100000;
                let mut client_cx = TestAppContext::new(
                    cx.foreground_platform(),
                    cx.platform(),
                    deterministic.build_foreground(next_entity_id),
                    deterministic.build_background(),
                    cx.font_cache(),
                    cx.leak_detector(),
                    next_entity_id,
                    cx.function_name.clone(),
                );

                client_cx.update(|cx| cx.set_global(Settings::test(cx)));

                let op_start_signal = futures::channel::mpsc::unbounded();
                let client = server.create_client(&mut client_cx, &username).await;
                user_ids.push(client.current_user_id(&client_cx));
                op_start_signals.push(op_start_signal.0);
                clients.push(client_cx.foreground().spawn(simulate_client(
                    client,
                    op_start_signal.1,
                    allow_client_disconnection,
                    rng.clone(),
                    client_cx,
                )));

                log::info!("Added connection for {}", username);
                operations += 1;
            }

            20..=24 if clients.len() > 1 && allow_client_disconnection => {
                let client_ix = rng.lock().gen_range(1..clients.len());
                log::info!(
                    "Simulating full disconnection of user {}",
                    user_ids[client_ix]
                );
                let removed_user_id = user_ids.remove(client_ix);
                let user_connection_ids = server
                    .connection_pool
                    .lock()
                    .user_connection_ids(removed_user_id)
                    .collect::<Vec<_>>();
                assert_eq!(user_connection_ids.len(), 1);
                let removed_peer_id = user_connection_ids[0].into();
                let client = clients.remove(client_ix);
                op_start_signals.remove(client_ix);
                server.forbid_connections();
                server.disconnect_client(removed_peer_id);
                deterministic.advance_clock(RECEIVE_TIMEOUT + RECONNECT_TIMEOUT);
                deterministic.start_waiting();
                log::info!("Waiting for user {} to exit...", removed_user_id);
                let (client, mut client_cx) = client.await;
                deterministic.finish_waiting();
                server.allow_connections();

                for project in &client.remote_projects {
                    project.read_with(&client_cx, |project, _| {
                        assert!(
                            project.is_read_only(),
                            "project {:?} should be read only",
                            project.remote_id()
                        )
                    });
                }
                for user_id in &user_ids {
                    let contacts = server.app_state.db.get_contacts(*user_id).await.unwrap();
                    let pool = server.connection_pool.lock();
                    for contact in contacts {
                        if let db::Contact::Accepted { user_id, .. } = contact {
                            if pool.is_user_online(user_id) {
                                assert_ne!(
                                    user_id, removed_user_id,
                                    "removed client is still a contact of another peer"
                                );
                            }
                        }
                    }
                }

                log::info!("{} removed", client.username);
                available_users.push((removed_user_id, client.username.clone()));
                client_cx.update(|cx| {
                    cx.clear_globals();
                    cx.set_global(Settings::test(cx));
                    drop(client);
                });

                operations += 1;
            }

            25..=29 if clients.len() > 1 && allow_client_reconnection => {
                let client_ix = rng.lock().gen_range(1..clients.len());
                let user_id = user_ids[client_ix];
                log::info!("Simulating temporary disconnection of user {}", user_id);
                let user_connection_ids = server
                    .connection_pool
                    .lock()
                    .user_connection_ids(user_id)
                    .collect::<Vec<_>>();
                assert_eq!(user_connection_ids.len(), 1);
                let peer_id = user_connection_ids[0].into();
                server.disconnect_client(peer_id);
                deterministic.advance_clock(RECEIVE_TIMEOUT + RECONNECT_TIMEOUT);
                operations += 1;
            }

            30..=34 if allow_server_restarts => {
                log::info!("Simulating server restart");
                server.reset().await;
                deterministic.advance_clock(RECEIVE_TIMEOUT);
                server.start().await.unwrap();
                deterministic.advance_clock(CLEANUP_TIMEOUT);
                let environment = &server.app_state.config.zed_environment;
                let stale_room_ids = server
                    .app_state
                    .db
                    .stale_room_ids(environment, server.id())
                    .await
                    .unwrap();
                assert_eq!(stale_room_ids, vec![]);
            }
>>>>>>> e8cea130

    if let Some(path) = &plan_load_path {
        eprintln!("loaded plan from path {:?}", path);
        plan.lock().load(path);
    }

    let mut clients = Vec::new();
    let mut client_tasks = Vec::new();
    let mut operation_channels = Vec::new();

    loop {
        let Some((next_operation, skipped)) = plan.lock().next_server_operation(&clients) else { break };
        let applied = apply_server_operation(
            deterministic.clone(),
            &mut server,
            &mut clients,
            &mut client_tasks,
            &mut operation_channels,
            plan.clone(),
            next_operation,
            cx,
        )
        .await;
        if !applied {
            skipped.store(false, SeqCst);
        }
    }

    drop(operation_channels);
    deterministic.start_waiting();
    futures::future::join_all(client_tasks).await;
    deterministic.finish_waiting();
    deterministic.run_until_parked();

    if let Some(path) = &plan_save_path {
        eprintln!("saved test plan to path {:?}", path);
        plan.lock().save(path);
    }

    for (client, client_cx) in &clients {
        for guest_project in client.remote_projects().iter() {
            guest_project.read_with(client_cx, |guest_project, cx| {
                let host_project = clients.iter().find_map(|(client, cx)| {
                    let project = client
                        .local_projects()
                        .iter()
                        .find(|host_project| {
                            host_project.read_with(cx, |host_project, _| {
                                host_project.remote_id() == guest_project.remote_id()
                            })
                        })?
                        .clone();
                    Some((project, cx))
                });

                if !guest_project.is_read_only() {
                    if let Some((host_project, host_cx)) = host_project {
                        let host_worktree_snapshots =
                            host_project.read_with(host_cx, |host_project, cx| {
                                host_project
                                    .worktrees(cx)
                                    .map(|worktree| {
                                        let worktree = worktree.read(cx);
                                        (worktree.id(), worktree.snapshot())
                                    })
                                    .collect::<BTreeMap<_, _>>()
                            });
                        let guest_worktree_snapshots = guest_project
                            .worktrees(cx)
                            .map(|worktree| {
                                let worktree = worktree.read(cx);
                                (worktree.id(), worktree.snapshot())
                            })
                            .collect::<BTreeMap<_, _>>();

                        assert_eq!(
                            guest_worktree_snapshots.keys().collect::<Vec<_>>(),
                            host_worktree_snapshots.keys().collect::<Vec<_>>(),
                            "{} has different worktrees than the host",
                            client.username
                        );

                        for (id, host_snapshot) in &host_worktree_snapshots {
                            let guest_snapshot = &guest_worktree_snapshots[id];
                            assert_eq!(
                                guest_snapshot.root_name(),
                                host_snapshot.root_name(),
                                "{} has different root name than the host for worktree {}",
                                client.username,
                                id
                            );
                            assert_eq!(
                                guest_snapshot.abs_path(),
                                host_snapshot.abs_path(),
                                "{} has different abs path than the host for worktree {}",
                                client.username,
                                id
                            );
                            assert_eq!(
                                guest_snapshot.entries(false).collect::<Vec<_>>(),
                                host_snapshot.entries(false).collect::<Vec<_>>(),
                                "{} has different snapshot than the host for worktree {:?} and project {:?}",
                                client.username,
                                host_snapshot.abs_path(),
                                host_project.read_with(host_cx, |project, _| project.remote_id())
                            );
                            assert_eq!(guest_snapshot.scan_id(), host_snapshot.scan_id(),
                                "{} has different scan id than the host for worktree {:?} and project {:?}",
                                client.username,
                                host_snapshot.abs_path(),
                                host_project.read_with(host_cx, |project, _| project.remote_id())
                            );
                        }
                    }
                }

                guest_project.check_invariants(cx);
            });
        }

        let buffers = client.buffers().clone();
        for (guest_project, guest_buffers) in &buffers {
            let project_id = if guest_project.read_with(client_cx, |project, _| {
                project.is_local() || project.is_read_only()
            }) {
                continue;
            } else {
                guest_project
                    .read_with(client_cx, |project, _| project.remote_id())
                    .unwrap()
            };
            let guest_user_id = client.user_id().unwrap();

            let host_project = clients.iter().find_map(|(client, cx)| {
                let project = client
                    .local_projects()
                    .iter()
                    .find(|host_project| {
                        host_project.read_with(cx, |host_project, _| {
                            host_project.remote_id() == Some(project_id)
                        })
                    })?
                    .clone();
                Some((client.user_id().unwrap(), project, cx))
            });

            let (host_user_id, host_project, host_cx) =
                if let Some((host_user_id, host_project, host_cx)) = host_project {
                    (host_user_id, host_project, host_cx)
                } else {
                    continue;
                };

            for guest_buffer in guest_buffers {
                let buffer_id = guest_buffer.read_with(client_cx, |buffer, _| buffer.remote_id());
                let host_buffer = host_project.read_with(host_cx, |project, cx| {
                    project.buffer_for_id(buffer_id, cx).unwrap_or_else(|| {
                        panic!(
                            "host does not have buffer for guest:{}, peer:{:?}, id:{}",
                            client.username,
                            client.peer_id(),
                            buffer_id
                        )
                    })
                });
                let path = host_buffer
                    .read_with(host_cx, |buffer, cx| buffer.file().unwrap().full_path(cx));

                assert_eq!(
                    guest_buffer.read_with(client_cx, |buffer, _| buffer.deferred_ops_len()),
                    0,
                    "{}, buffer {}, path {:?} has deferred operations",
                    client.username,
                    buffer_id,
                    path,
                );
                assert_eq!(
                    guest_buffer.read_with(client_cx, |buffer, _| buffer.text()),
                    host_buffer.read_with(host_cx, |buffer, _| buffer.text()),
                    "{}, buffer {}, path {:?}, differs from the host's buffer",
                    client.username,
                    buffer_id,
                    path
                );

                let host_file = host_buffer.read_with(host_cx, |b, _| b.file().cloned());
                let guest_file = guest_buffer.read_with(client_cx, |b, _| b.file().cloned());
                match (host_file, guest_file) {
                    (Some(host_file), Some(guest_file)) => {
                        assert_eq!(guest_file.path(), host_file.path());
                        assert_eq!(guest_file.is_deleted(), host_file.is_deleted());
                        assert_eq!(
                            guest_file.mtime(),
                            host_file.mtime(),
                            "guest {} mtime does not match host {} for path {:?} in project {}",
                            guest_user_id,
                            host_user_id,
                            guest_file.path(),
                            project_id,
                        );
                    }
                    (None, None) => {}
                    (None, _) => panic!("host's file is None, guest's isn't"),
                    (_, None) => panic!("guest's file is None, hosts's isn't"),
                }

                let host_diff_base =
                    host_buffer.read_with(host_cx, |b, _| b.diff_base().map(ToString::to_string));
                let guest_diff_base = guest_buffer
                    .read_with(client_cx, |b, _| b.diff_base().map(ToString::to_string));
                assert_eq!(guest_diff_base, host_diff_base);

                let host_saved_version =
                    host_buffer.read_with(host_cx, |b, _| b.saved_version().clone());
                let guest_saved_version =
                    guest_buffer.read_with(client_cx, |b, _| b.saved_version().clone());
                assert_eq!(guest_saved_version, host_saved_version);

                let host_saved_version_fingerprint =
                    host_buffer.read_with(host_cx, |b, _| b.saved_version_fingerprint());
                let guest_saved_version_fingerprint =
                    guest_buffer.read_with(client_cx, |b, _| b.saved_version_fingerprint());
                assert_eq!(
                    guest_saved_version_fingerprint,
                    host_saved_version_fingerprint
                );

                let host_saved_mtime = host_buffer.read_with(host_cx, |b, _| b.saved_mtime());
                let guest_saved_mtime = guest_buffer.read_with(client_cx, |b, _| b.saved_mtime());
                assert_eq!(guest_saved_mtime, host_saved_mtime);

                let host_is_dirty = host_buffer.read_with(host_cx, |b, _| b.is_dirty());
                let guest_is_dirty = guest_buffer.read_with(client_cx, |b, _| b.is_dirty());
                assert_eq!(guest_is_dirty, host_is_dirty);

                let host_has_conflict = host_buffer.read_with(host_cx, |b, _| b.has_conflict());
                let guest_has_conflict = guest_buffer.read_with(client_cx, |b, _| b.has_conflict());
                assert_eq!(guest_has_conflict, host_has_conflict);
            }
        }
    }

    for (client, mut cx) in clients {
        cx.update(|cx| {
            cx.clear_globals();
            cx.set_global(Settings::test(cx));
            drop(client);
        });
    }
}

async fn apply_server_operation(
    deterministic: Arc<Deterministic>,
    server: &mut TestServer,
    clients: &mut Vec<(Rc<TestClient>, TestAppContext)>,
    client_tasks: &mut Vec<Task<()>>,
    operation_channels: &mut Vec<futures::channel::mpsc::UnboundedSender<usize>>,
    plan: Arc<Mutex<TestPlan>>,
    operation: Operation,
    cx: &mut TestAppContext,
) -> bool {
    match operation {
        Operation::AddConnection { user_id } => {
            let username;
            {
                let mut plan = plan.lock();
                let mut user = plan.user(user_id);
                if user.online {
                    return false;
                }
                user.online = true;
                username = user.username.clone();
            };
            log::info!("Adding new connection for {}", username);
            let next_entity_id = (user_id.0 * 10_000) as usize;
            let mut client_cx = TestAppContext::new(
                cx.foreground_platform(),
                cx.platform(),
                deterministic.build_foreground(user_id.0 as usize),
                deterministic.build_background(),
                cx.font_cache(),
                cx.leak_detector(),
                next_entity_id,
                cx.function_name.clone(),
            );

            let (operation_tx, operation_rx) = futures::channel::mpsc::unbounded();
            let client = Rc::new(server.create_client(&mut client_cx, &username).await);
            operation_channels.push(operation_tx);
            clients.push((client.clone(), client_cx.clone()));
            client_tasks.push(client_cx.foreground().spawn(simulate_client(
                client,
                operation_rx,
                plan.clone(),
                client_cx,
            )));

            log::info!("Added connection for {}", username);
        }

        Operation::RemoveConnection { user_id } => {
            log::info!("Simulating full disconnection of user {}", user_id);
            let client_ix = clients
                .iter()
                .position(|(client, cx)| client.current_user_id(cx) == user_id);
            let Some(client_ix) = client_ix else { return false };
            let user_connection_ids = server
                .connection_pool
                .lock()
                .user_connection_ids(user_id)
                .collect::<Vec<_>>();
            assert_eq!(user_connection_ids.len(), 1);
            let removed_peer_id = user_connection_ids[0].into();
            let (client, mut client_cx) = clients.remove(client_ix);
            let client_task = client_tasks.remove(client_ix);
            operation_channels.remove(client_ix);
            server.forbid_connections();
            server.disconnect_client(removed_peer_id);
            deterministic.advance_clock(RECEIVE_TIMEOUT + RECONNECT_TIMEOUT);
            deterministic.start_waiting();
            log::info!("Waiting for user {} to exit...", user_id);
            client_task.await;
            deterministic.finish_waiting();
            server.allow_connections();

            for project in client.remote_projects().iter() {
                project.read_with(&client_cx, |project, _| {
                    assert!(
                        project.is_read_only(),
                        "project {:?} should be read only",
                        project.remote_id()
                    )
                });
            }

            for (client, cx) in clients {
                let contacts = server
                    .app_state
                    .db
                    .get_contacts(client.current_user_id(cx))
                    .await
                    .unwrap();
                let pool = server.connection_pool.lock();
                for contact in contacts {
                    if let db::Contact::Accepted { user_id: id, .. } = contact {
                        if pool.is_user_online(id) {
                            assert_ne!(
                                id, user_id,
                                "removed client is still a contact of another peer"
                            );
                        }
                    }
                }
            }

            log::info!("{} removed", client.username);
            plan.lock().user(user_id).online = false;
            client_cx.update(|cx| {
                cx.clear_globals();
                drop(client);
            });
        }

        Operation::BounceConnection { user_id } => {
            log::info!("Simulating temporary disconnection of user {}", user_id);
            let user_connection_ids = server
                .connection_pool
                .lock()
                .user_connection_ids(user_id)
                .collect::<Vec<_>>();
            if user_connection_ids.is_empty() {
                return false;
            }
            assert_eq!(user_connection_ids.len(), 1);
            let peer_id = user_connection_ids[0].into();
            server.disconnect_client(peer_id);
            deterministic.advance_clock(RECEIVE_TIMEOUT + RECONNECT_TIMEOUT);
        }

        Operation::RestartServer => {
            log::info!("Simulating server restart");
            server.reset().await;
            deterministic.advance_clock(RECEIVE_TIMEOUT);
            server.start().await.unwrap();
            deterministic.advance_clock(CLEANUP_TIMEOUT);
            let environment = &server.app_state.config.zed_environment;
            let stale_room_ids = server
                .app_state
                .db
                .stale_room_ids(environment, server.id())
                .await
                .unwrap();
            assert_eq!(stale_room_ids, vec![]);
        }

        Operation::MutateClients {
            user_ids,
            batch_id,
            quiesce,
        } => {
            let mut applied = false;
            for user_id in user_ids {
                let client_ix = clients
                    .iter()
                    .position(|(client, cx)| client.current_user_id(cx) == user_id);
                let Some(client_ix) = client_ix else { continue };
                applied = true;
                if let Err(err) = operation_channels[client_ix].unbounded_send(batch_id) {
                    // panic!("error signaling user {}, client {}", user_id, client_ix);
                }
            }

            if quiesce && applied {
                deterministic.run_until_parked();
            }

            return applied;
        }
    }
    true
}

async fn apply_client_operation(
    client: &TestClient,
    operation: ClientOperation,
    cx: &mut TestAppContext,
) -> Result<(), TestError> {
    match operation {
        ClientOperation::AcceptIncomingCall => {
            let active_call = cx.read(ActiveCall::global);
            if active_call.read_with(cx, |call, _| call.incoming().borrow().is_none()) {
                Err(TestError::Inapplicable)?;
            }

            log::info!("{}: accepting incoming call", client.username);
            active_call
                .update(cx, |call, cx| call.accept_incoming(cx))
                .await?;
        }

        ClientOperation::RejectIncomingCall => {
            let active_call = cx.read(ActiveCall::global);
            if active_call.read_with(cx, |call, _| call.incoming().borrow().is_none()) {
                Err(TestError::Inapplicable)?;
            }

            log::info!("{}: declining incoming call", client.username);
            active_call.update(cx, |call, _| call.decline_incoming())?;
        }

        ClientOperation::LeaveCall => {
            let active_call = cx.read(ActiveCall::global);
            if active_call.read_with(cx, |call, _| call.room().is_none()) {
                Err(TestError::Inapplicable)?;
            }

            log::info!("{}: hanging up", client.username);
            active_call.update(cx, |call, cx| call.hang_up(cx))?;
        }

        ClientOperation::InviteContactToCall { user_id } => {
            let active_call = cx.read(ActiveCall::global);

<<<<<<< HEAD
            log::info!("{}: inviting {}", client.username, user_id,);
            active_call
                .update(cx, |call, cx| call.invite(user_id.to_proto(), None, cx))
                .await
                .log_err();
        }

        ClientOperation::OpenLocalProject { first_root_name } => {
            log::info!(
                "{}: opening local project at {:?}",
                client.username,
                first_root_name
            );
=======
    let mut child_file_paths = child_file_paths(client, &dir_path).await;
    let count = rng.lock().gen_range(0..=child_file_paths.len());
    child_file_paths.shuffle(&mut *rng.lock());
    child_file_paths.truncate(count);

    let mut new_index = Vec::new();
    for abs_child_file_path in &child_file_paths {
        let child_file_path = abs_child_file_path.strip_prefix(&dir_path).unwrap();
        let new_base = Alphanumeric.sample_string(&mut *rng.lock(), 16);
        new_index.push((child_file_path, new_base));
    }
    log::info!(
        "{}: updating Git index at {:?}: {:#?}",
        client.username,
        git_dir_path,
        new_index
    );
    client
        .fs
        .set_index_for_repo(&git_dir_path, &new_index)
        .await;
}

async fn randomly_mutate_fs(client: &mut TestClient, rng: &Mutex<StdRng>) {
    let parent_dir_path = client
        .fs
        .directories()
        .await
        .choose(&mut *rng.lock())
        .unwrap()
        .clone();

    let is_dir = rng.lock().gen::<bool>();
    if is_dir {
        let mut dir_path = parent_dir_path.clone();
        dir_path.push(gen_file_name(rng));
        log::info!("{}: creating local dir at {:?}", client.username, dir_path);
        client.fs.create_dir(&dir_path).await.unwrap();
    } else {
        let child_file_paths = child_file_paths(client, &parent_dir_path).await;
        let create_new_file = child_file_paths.is_empty() || rng.lock().gen();
        let text = Alphanumeric.sample_string(&mut *rng.lock(), 16);
        if create_new_file {
            let mut file_path = parent_dir_path.clone();
            file_path.push(gen_file_name(rng));
            file_path.set_extension("rs");
            log::info!(
                "{}: creating local file at {:?}",
                client.username,
                file_path
            );
            client
                .fs
                .create_file(&file_path, Default::default())
                .await
                .unwrap();
            log::info!(
                "{}: setting local file {:?} text to {:?}",
                client.username,
                file_path,
                text
            );
            client
                .fs
                .save(&file_path, &Rope::from(text.as_str()), fs::LineEnding::Unix)
                .await
                .unwrap();
        } else {
            let file_path = child_file_paths.choose(&mut *rng.lock()).unwrap();
            log::info!(
                "{}: setting local file {:?} text to {:?}",
                client.username,
                file_path,
                text
            );
            client
                .fs
                .save(file_path, &Rope::from(text.as_str()), fs::LineEnding::Unix)
                .await
                .unwrap();
        }
    }
}
>>>>>>> e8cea130

            let root_path = Path::new("/").join(&first_root_name);
            client.fs.create_dir(&root_path).await.unwrap();
            client
                .fs
                .create_file(&root_path.join("main.rs"), Default::default())
                .await
                .unwrap();
            let project = client.build_local_project(root_path, cx).await.0;
            ensure_project_shared(&project, client, cx).await;
            client.local_projects_mut().push(project.clone());
        }

        ClientOperation::AddWorktreeToProject {
            project_root_name,
            new_root_path,
        } => {
            let project = project_for_root_name(client, &project_root_name, cx)
                .ok_or(TestError::Inapplicable)?;

            log::info!(
                "{}: finding/creating local worktree at {:?} to project with root path {}",
                client.username,
                new_root_path,
                project_root_name
            );

            ensure_project_shared(&project, client, cx).await;
            if !client.fs.paths().await.contains(&new_root_path) {
                client.fs.create_dir(&new_root_path).await.unwrap();
            }
            project
                .update(cx, |project, cx| {
                    project.find_or_create_local_worktree(&new_root_path, true, cx)
                })
                .await
                .unwrap();
        }

        ClientOperation::CloseRemoteProject { project_root_name } => {
            let project = project_for_root_name(client, &project_root_name, cx)
                .ok_or(TestError::Inapplicable)?;

            log::info!(
                "{}: closing remote project with root path {}",
                client.username,
                project_root_name,
            );

            let ix = client
                .remote_projects()
                .iter()
                .position(|p| p == &project)
                .unwrap();
            cx.update(|_| {
                client.remote_projects_mut().remove(ix);
                client.buffers().retain(|project, _| project != project);
                drop(project);
            });
        }

        ClientOperation::OpenRemoteProject {
            host_id,
            first_root_name,
        } => {
            let active_call = cx.read(ActiveCall::global);
            let project = active_call
                .update(cx, |call, cx| {
                    let room = call.room().cloned()?;
                    let participant = room
                        .read(cx)
                        .remote_participants()
                        .get(&host_id.to_proto())?;
                    let project_id = participant
                        .projects
                        .iter()
                        .find(|project| project.worktree_root_names[0] == first_root_name)?
                        .id;
                    Some(room.update(cx, |room, cx| {
                        room.join_project(
                            project_id,
                            client.language_registry.clone(),
                            FakeFs::new(cx.background().clone()),
                            cx,
                        )
                    }))
                })
                .ok_or(TestError::Inapplicable)?;

            log::info!(
                "{}: joining remote project of user {}, root name {}",
                client.username,
                host_id,
                first_root_name,
            );

            let project = project.await?;
            client.remote_projects_mut().push(project.clone());
        }

        ClientOperation::CreateWorktreeEntry {
            project_root_name,
            is_local,
            full_path,
            is_dir,
        } => {
            let project = project_for_root_name(client, &project_root_name, cx)
                .ok_or(TestError::Inapplicable)?;
            let project_path = project_path_for_full_path(&project, &full_path, cx)
                .ok_or(TestError::Inapplicable)?;

            log::info!(
                "{}: creating {} at path {:?} in {} project {}",
                client.username,
                if is_dir { "dir" } else { "file" },
                full_path,
                if is_local { "local" } else { "remote" },
                project_root_name,
            );

            ensure_project_shared(&project, client, cx).await;
            project
                .update(cx, |p, cx| p.create_entry(project_path, is_dir, cx))
                .unwrap()
                .await?;
        }

        ClientOperation::OpenBuffer {
            project_root_name,
            is_local,
            full_path,
        } => {
            let project = project_for_root_name(client, &project_root_name, cx)
                .ok_or(TestError::Inapplicable)?;
            let project_path = project_path_for_full_path(&project, &full_path, cx)
                .ok_or(TestError::Inapplicable)?;

            log::info!(
                "{}: opening buffer {:?} in {} project {}",
                client.username,
                full_path,
                if is_local { "local" } else { "remote" },
                project_root_name,
            );

            ensure_project_shared(&project, client, cx).await;
            let buffer = project
                .update(cx, |project, cx| project.open_buffer(project_path, cx))
                .await?;
            client.buffers_for_project(&project).insert(buffer);
        }

        ClientOperation::EditBuffer {
            project_root_name,
            is_local,
            full_path,
            edits,
        } => {
            let project = project_for_root_name(client, &project_root_name, cx)
                .ok_or(TestError::Inapplicable)?;
            let buffer = buffer_for_full_path(client, &project, &full_path, cx)
                .ok_or(TestError::Inapplicable)?;

            log::info!(
                "{}: editing buffer {:?} in {} project {} with {:?}",
                client.username,
                full_path,
                if is_local { "local" } else { "remote" },
                project_root_name,
                edits
            );

            ensure_project_shared(&project, client, cx).await;
            buffer.update(cx, |buffer, cx| {
                let snapshot = buffer.snapshot();
                buffer.edit(
                    edits.into_iter().map(|(range, text)| {
                        let start = snapshot.clip_offset(range.start, Bias::Left);
                        let end = snapshot.clip_offset(range.end, Bias::Right);
                        (start..end, text)
                    }),
                    None,
                    cx,
                );
            });
        }

        ClientOperation::CloseBuffer {
            project_root_name,
            is_local,
            full_path,
        } => {
            let project = project_for_root_name(client, &project_root_name, cx)
                .ok_or(TestError::Inapplicable)?;
            let buffer = buffer_for_full_path(client, &project, &full_path, cx)
                .ok_or(TestError::Inapplicable)?;

            log::info!(
                "{}: closing buffer {:?} in {} project {}",
                client.username,
                full_path,
                if is_local { "local" } else { "remote" },
                project_root_name
            );

            ensure_project_shared(&project, client, cx).await;
            cx.update(|_| {
                client.buffers_for_project(&project).remove(&buffer);
                drop(buffer);
            });
        }

        ClientOperation::SaveBuffer {
            project_root_name,
            is_local,
            full_path,
            detach,
        } => {
            let project = project_for_root_name(client, &project_root_name, cx)
                .ok_or(TestError::Inapplicable)?;
            let buffer = buffer_for_full_path(client, &project, &full_path, cx)
                .ok_or(TestError::Inapplicable)?;

            log::info!(
                "{}: saving buffer {:?} in {} project {}{}",
                client.username,
                full_path,
                if is_local { "local" } else { "remote" },
                project_root_name,
                if detach { ", detaching" } else { ", awaiting" }
            );

            ensure_project_shared(&project, client, cx).await;
            let (requested_version, save) =
                buffer.update(cx, |buffer, cx| (buffer.version(), buffer.save(cx)));
            let save = cx.background().spawn(async move {
                let (saved_version, _, _) = save
                    .await
                    .map_err(|err| anyhow!("save request failed: {:?}", err))?;
                assert!(saved_version.observed_all(&requested_version));
                anyhow::Ok(())
            });
            if detach {
                cx.update(|cx| save.detach_and_log_err(cx));
            } else {
                save.await?;
            }
        }

        ClientOperation::RequestLspDataInBuffer {
            project_root_name,
            is_local,
            full_path,
            offset,
            kind,
            detach,
        } => {
            let project = project_for_root_name(client, &project_root_name, cx)
                .ok_or(TestError::Inapplicable)?;
            let buffer = buffer_for_full_path(client, &project, &full_path, cx)
                .ok_or(TestError::Inapplicable)?;

            log::info!(
                "{}: request LSP {:?} for buffer {:?} in {} project {}{}",
                client.username,
                kind,
                full_path,
                if is_local { "local" } else { "remote" },
                project_root_name,
                if detach { ", detaching" } else { ", awaiting" }
            );

            use futures::{FutureExt as _, TryFutureExt as _};
            let offset = buffer.read_with(cx, |b, _| b.clip_offset(offset, Bias::Left));
            let request = cx.foreground().spawn(project.update(cx, |project, cx| {
                match kind {
                    LspRequestKind::Rename => project
                        .prepare_rename(buffer, offset, cx)
                        .map_ok(|_| ())
                        .boxed(),
                    LspRequestKind::Completion => project
                        .completions(&buffer, offset, cx)
                        .map_ok(|_| ())
                        .boxed(),
                    LspRequestKind::CodeAction => project
                        .code_actions(&buffer, offset..offset, cx)
                        .map_ok(|_| ())
                        .boxed(),
                    LspRequestKind::Definition => project
                        .definition(&buffer, offset, cx)
                        .map_ok(|_| ())
                        .boxed(),
                    LspRequestKind::Highlights => project
                        .document_highlights(&buffer, offset, cx)
                        .map_ok(|_| ())
                        .boxed(),
                }
            }));
            if detach {
                request.detach();
            } else {
                request.await?;
            }
        }

        ClientOperation::SearchProject {
            project_root_name,
            is_local,
            query,
            detach,
        } => {
            let project = project_for_root_name(client, &project_root_name, cx)
                .ok_or(TestError::Inapplicable)?;

            log::info!(
                "{}: search {} project {} for {:?}{}",
                client.username,
                if is_local { "local" } else { "remote" },
                project_root_name,
                query,
                if detach { ", detaching" } else { ", awaiting" }
            );

            let search = project.update(cx, |project, cx| {
                project.search(SearchQuery::text(query, false, false), cx)
            });
            drop(project);
            let search = cx.background().spawn(async move {
                search
                    .await
                    .map_err(|err| anyhow!("search request failed: {:?}", err))
            });
            if detach {
                cx.update(|cx| search.detach_and_log_err(cx));
            } else {
                search.await?;
            }
        }

        ClientOperation::CreateFsEntry { path, is_dir } => {
            client
                .fs
                .metadata(&path.parent().unwrap())
                .await?
                .ok_or(TestError::Inapplicable)?;

            log::info!(
                "{}: creating {} at {:?}",
                client.username,
                if is_dir { "dir" } else { "file" },
                path
            );

            if is_dir {
                client.fs.create_dir(&path).await.unwrap();
            } else {
                client
                    .fs
                    .create_file(&path, Default::default())
                    .await
                    .unwrap();
            }
        }

        ClientOperation::WriteGitIndex {
            repo_path,
            contents,
        } => {
            if !client
                .fs
                .metadata(&repo_path)
                .await?
                .map_or(false, |m| m.is_dir)
            {
                Err(TestError::Inapplicable)?;
            }

            log::info!(
                "{}: writing git index for repo {:?}: {:?}",
                client.username,
                repo_path,
                contents
            );

            let dot_git_dir = repo_path.join(".git");
            let contents = contents
                .iter()
                .map(|(path, contents)| (path.as_path(), contents.clone()))
                .collect::<Vec<_>>();
            if client.fs.metadata(&dot_git_dir).await?.is_none() {
                client.fs.create_dir(&dot_git_dir).await?;
            }
            client.fs.set_index_for_repo(&dot_git_dir, &contents).await;
        }
    }
    Ok(())
}

struct TestPlan {
    rng: StdRng,
    replay: bool,
    stored_operations: Vec<(StoredOperation, Arc<AtomicBool>)>,
    max_operations: usize,
    operation_ix: usize,
    users: Vec<UserTestPlan>,
    next_batch_id: usize,
    allow_server_restarts: bool,
    allow_client_reconnection: bool,
    allow_client_disconnection: bool,
}

struct UserTestPlan {
    user_id: UserId,
    username: String,
    next_root_id: usize,
    operation_ix: usize,
    online: bool,
}

#[derive(Clone, Debug, Serialize, Deserialize)]
#[serde(untagged)]
enum StoredOperation {
    Server(Operation),
    Client {
        user_id: UserId,
        batch_id: usize,
        operation: ClientOperation,
    },
}

#[derive(Clone, Debug, Serialize, Deserialize)]
enum Operation {
    AddConnection {
        user_id: UserId,
    },
    RemoveConnection {
        user_id: UserId,
    },
    BounceConnection {
        user_id: UserId,
    },
    RestartServer,
    MutateClients {
        batch_id: usize,
        #[serde(skip_serializing)]
        #[serde(skip_deserializing)]
        user_ids: Vec<UserId>,
        quiesce: bool,
    },
}

#[derive(Clone, Debug, Serialize, Deserialize)]
enum ClientOperation {
    AcceptIncomingCall,
    RejectIncomingCall,
    LeaveCall,
    InviteContactToCall {
        user_id: UserId,
    },
    OpenLocalProject {
        first_root_name: String,
    },
    OpenRemoteProject {
        host_id: UserId,
        first_root_name: String,
    },
    AddWorktreeToProject {
        project_root_name: String,
        new_root_path: PathBuf,
    },
    CloseRemoteProject {
        project_root_name: String,
    },
    OpenBuffer {
        project_root_name: String,
        is_local: bool,
        full_path: PathBuf,
    },
    SearchProject {
        project_root_name: String,
        is_local: bool,
        query: String,
        detach: bool,
    },
    EditBuffer {
        project_root_name: String,
        is_local: bool,
        full_path: PathBuf,
        edits: Vec<(Range<usize>, Arc<str>)>,
    },
    CloseBuffer {
        project_root_name: String,
        is_local: bool,
        full_path: PathBuf,
    },
    SaveBuffer {
        project_root_name: String,
        is_local: bool,
        full_path: PathBuf,
        detach: bool,
    },
    RequestLspDataInBuffer {
        project_root_name: String,
        is_local: bool,
        full_path: PathBuf,
        offset: usize,
        kind: LspRequestKind,
        detach: bool,
    },
    CreateWorktreeEntry {
        project_root_name: String,
        is_local: bool,
        full_path: PathBuf,
        is_dir: bool,
    },
    CreateFsEntry {
        path: PathBuf,
        is_dir: bool,
    },
    WriteGitIndex {
        repo_path: PathBuf,
        contents: Vec<(PathBuf, String)>,
    },
}

#[derive(Clone, Debug, Serialize, Deserialize)]
enum LspRequestKind {
    Rename,
    Completion,
    CodeAction,
    Definition,
    Highlights,
}

enum TestError {
    Inapplicable,
    Other(anyhow::Error),
}

impl From<anyhow::Error> for TestError {
    fn from(value: anyhow::Error) -> Self {
        Self::Other(value)
    }
}

impl TestPlan {
    fn new(mut rng: StdRng, users: Vec<UserTestPlan>, max_operations: usize) -> Self {
        Self {
            replay: false,
            allow_server_restarts: rng.gen_bool(0.7),
            allow_client_reconnection: rng.gen_bool(0.7),
            allow_client_disconnection: rng.gen_bool(0.1),
            stored_operations: Vec::new(),
            operation_ix: 0,
            next_batch_id: 0,
            max_operations,
            users,
            rng,
        }
    }

    fn load(&mut self, path: &Path) {
        let json = std::fs::read_to_string(path).unwrap();
        self.replay = true;
        let stored_operations: Vec<StoredOperation> = serde_json::from_str(&json).unwrap();
        self.stored_operations = stored_operations
            .iter()
            .cloned()
            .enumerate()
            .map(|(i, mut operation)| {
                if let StoredOperation::Server(Operation::MutateClients {
                    batch_id: current_batch_id,
                    user_ids,
                    ..
                }) = &mut operation
                {
                    assert!(user_ids.is_empty());
                    user_ids.extend(stored_operations[i + 1..].iter().filter_map(|operation| {
                        if let StoredOperation::Client {
                            user_id, batch_id, ..
                        } = operation
                        {
                            if batch_id == current_batch_id {
                                return Some(user_id);
                            }
                        }
                        None
                    }));
                    user_ids.sort_unstable();
                }
                (operation, Arc::new(AtomicBool::new(false)))
            })
            .collect()
    }

    fn save(&mut self, path: &Path) {
        // Format each operation as one line
        let mut json = Vec::new();
        json.push(b'[');
        for (operation, skipped) in &self.stored_operations {
            if skipped.load(SeqCst) {
                continue;
            }
            if json.len() > 1 {
                json.push(b',');
            }
            json.extend_from_slice(b"\n  ");
            serde_json::to_writer(&mut json, operation).unwrap();
        }
        json.extend_from_slice(b"\n]\n");
        std::fs::write(path, &json).unwrap();
    }

    fn next_server_operation(
        &mut self,
        clients: &[(Rc<TestClient>, TestAppContext)],
    ) -> Option<(Operation, Arc<AtomicBool>)> {
        if self.replay {
            while let Some(stored_operation) = self.stored_operations.get(self.operation_ix) {
                self.operation_ix += 1;
                if let (StoredOperation::Server(operation), skipped) = stored_operation {
                    return Some((operation.clone(), skipped.clone()));
                }
            }
            None
        } else {
            let operation = self.generate_server_operation(clients)?;
            let skipped = Arc::new(AtomicBool::new(false));
            self.stored_operations
                .push((StoredOperation::Server(operation.clone()), skipped.clone()));
            Some((operation, skipped))
        }
    }

    fn next_client_operation(
        &mut self,
        client: &TestClient,
        current_batch_id: usize,
        cx: &TestAppContext,
    ) -> Option<(ClientOperation, Arc<AtomicBool>)> {
        let current_user_id = client.current_user_id(cx);
        let user_ix = self
            .users
            .iter()
            .position(|user| user.user_id == current_user_id)
            .unwrap();
        let user_plan = &mut self.users[user_ix];

        if self.replay {
            while let Some(stored_operation) = self.stored_operations.get(user_plan.operation_ix) {
                user_plan.operation_ix += 1;
                if let (
                    StoredOperation::Client {
                        user_id, operation, ..
                    },
                    skipped,
                ) = stored_operation
                {
                    if user_id == &current_user_id {
                        return Some((operation.clone(), skipped.clone()));
                    }
                }
            }
            None
        } else {
            let operation = self.generate_client_operation(current_user_id, client, cx)?;
            let skipped = Arc::new(AtomicBool::new(false));
            self.stored_operations.push((
                StoredOperation::Client {
                    user_id: current_user_id,
                    batch_id: current_batch_id,
                    operation: operation.clone(),
                },
                skipped.clone(),
            ));
            Some((operation, skipped))
        }
    }

    fn generate_server_operation(
        &mut self,
        clients: &[(Rc<TestClient>, TestAppContext)],
    ) -> Option<Operation> {
        if self.operation_ix == self.max_operations {
            return None;
        }

        Some(loop {
            break match self.rng.gen_range(0..100) {
                0..=29 if clients.len() < self.users.len() => {
                    let user = self
                        .users
                        .iter()
                        .filter(|u| !u.online)
                        .choose(&mut self.rng)
                        .unwrap();
                    self.operation_ix += 1;
                    Operation::AddConnection {
                        user_id: user.user_id,
                    }
                }
                30..=34 if clients.len() > 1 && self.allow_client_disconnection => {
                    let (client, cx) = &clients[self.rng.gen_range(0..clients.len())];
                    let user_id = client.current_user_id(cx);
                    self.operation_ix += 1;
                    Operation::RemoveConnection { user_id }
                }
                35..=39 if clients.len() > 1 && self.allow_client_reconnection => {
                    let (client, cx) = &clients[self.rng.gen_range(0..clients.len())];
                    let user_id = client.current_user_id(cx);
                    self.operation_ix += 1;
                    Operation::BounceConnection { user_id }
                }
                40..=44 if self.allow_server_restarts && clients.len() > 1 => {
                    self.operation_ix += 1;
                    Operation::RestartServer
                }
                _ if !clients.is_empty() => {
                    let count = self
                        .rng
                        .gen_range(1..10)
                        .min(self.max_operations - self.operation_ix);
                    let batch_id = util::post_inc(&mut self.next_batch_id);
                    let mut user_ids = (0..count)
                        .map(|_| {
                            let ix = self.rng.gen_range(0..clients.len());
                            let (client, cx) = &clients[ix];
                            client.current_user_id(cx)
                        })
                        .collect::<Vec<_>>();
                    user_ids.sort_unstable();
                    Operation::MutateClients {
                        user_ids,
                        batch_id,
                        quiesce: self.rng.gen_bool(0.7),
                    }
                }
                _ => continue,
            };
        })
    }

    fn generate_client_operation(
        &mut self,
        user_id: UserId,
        client: &TestClient,
        cx: &TestAppContext,
    ) -> Option<ClientOperation> {
        if self.operation_ix == self.max_operations {
            return None;
        }

        let executor = cx.background();
        self.operation_ix += 1;
        let call = cx.read(ActiveCall::global);
        Some(loop {
            match self.rng.gen_range(0..100_u32) {
                // Mutate the call
                0..=29 => {
                    // Respond to an incoming call
                    if call.read_with(cx, |call, _| call.incoming().borrow().is_some()) {
                        break if self.rng.gen_bool(0.7) {
                            ClientOperation::AcceptIncomingCall
                        } else {
                            ClientOperation::RejectIncomingCall
                        };
                    }

                    match self.rng.gen_range(0..100_u32) {
                        // Invite a contact to the current call
                        0..=70 => {
                            let available_contacts =
                                client.user_store.read_with(cx, |user_store, _| {
                                    user_store
                                        .contacts()
                                        .iter()
                                        .filter(|contact| contact.online && !contact.busy)
                                        .cloned()
                                        .collect::<Vec<_>>()
                                });
                            if !available_contacts.is_empty() {
                                let contact = available_contacts.choose(&mut self.rng).unwrap();
                                break ClientOperation::InviteContactToCall {
                                    user_id: UserId(contact.user.id as i32),
                                };
                            }
                        }

                        // Leave the current call
                        71.. => {
                            if self.allow_client_disconnection
                                && call.read_with(cx, |call, _| call.room().is_some())
                            {
                                break ClientOperation::LeaveCall;
                            }
                        }
                    }
                }

                // Mutate projects
                30..=59 => match self.rng.gen_range(0..100_u32) {
                    // Open a new project
                    0..=70 => {
                        // Open a remote project
                        if let Some(room) = call.read_with(cx, |call, _| call.room().cloned()) {
                            let existing_remote_project_ids = cx.read(|cx| {
                                client
                                    .remote_projects()
                                    .iter()
                                    .map(|p| p.read(cx).remote_id().unwrap())
                                    .collect::<Vec<_>>()
                            });
                            let new_remote_projects = room.read_with(cx, |room, _| {
                                room.remote_participants()
                                    .values()
                                    .flat_map(|participant| {
                                        participant.projects.iter().filter_map(|project| {
                                            if existing_remote_project_ids.contains(&project.id) {
                                                None
                                            } else {
                                                Some((
                                                    UserId::from_proto(participant.user.id),
                                                    project.worktree_root_names[0].clone(),
                                                ))
                                            }
                                        })
                                    })
                                    .collect::<Vec<_>>()
                            });
                            if !new_remote_projects.is_empty() {
                                let (host_id, first_root_name) =
                                    new_remote_projects.choose(&mut self.rng).unwrap().clone();
                                break ClientOperation::OpenRemoteProject {
                                    host_id,
                                    first_root_name,
                                };
                            }
                        }
                        // Open a local project
                        else {
                            let first_root_name = self.next_root_dir_name(user_id);
                            break ClientOperation::OpenLocalProject { first_root_name };
                        }
                    }

                    // Close a remote project
                    71..=80 => {
                        if !client.remote_projects().is_empty() {
                            let project = client
                                .remote_projects()
                                .choose(&mut self.rng)
                                .unwrap()
                                .clone();
                            let first_root_name = root_name_for_project(&project, cx);
                            break ClientOperation::CloseRemoteProject {
                                project_root_name: first_root_name,
                            };
                        }
                    }

                    // Mutate project worktrees
                    81.. => match self.rng.gen_range(0..100_u32) {
                        // Add a worktree to a local project
                        0..=50 => {
                            let Some(project) = client
                                .local_projects()
                                .choose(&mut self.rng)
                                .cloned() else { continue };
                            let project_root_name = root_name_for_project(&project, cx);
                            let mut paths = executor.block(client.fs.paths());
                            paths.remove(0);
                            let new_root_path = if paths.is_empty() || self.rng.gen() {
                                Path::new("/").join(&self.next_root_dir_name(user_id))
                            } else {
                                paths.choose(&mut self.rng).unwrap().clone()
                            };
                            break ClientOperation::AddWorktreeToProject {
                                project_root_name,
                                new_root_path,
                            };
                        }

                        // Add an entry to a worktree
                        _ => {
                            let Some(project) = choose_random_project(client, &mut self.rng) else { continue };
                            let project_root_name = root_name_for_project(&project, cx);
                            let is_local = project.read_with(cx, |project, _| project.is_local());
                            let worktree = project.read_with(cx, |project, cx| {
                                project
                                    .worktrees(cx)
                                    .filter(|worktree| {
                                        let worktree = worktree.read(cx);
                                        worktree.is_visible()
                                            && worktree.entries(false).any(|e| e.is_file())
                                            && worktree.root_entry().map_or(false, |e| e.is_dir())
                                    })
                                    .choose(&mut self.rng)
                            });
                            let Some(worktree) = worktree else { continue };
                            let is_dir = self.rng.gen::<bool>();
                            let mut full_path =
                                worktree.read_with(cx, |w, _| PathBuf::from(w.root_name()));
                            full_path.push(gen_file_name(&mut self.rng));
                            if !is_dir {
                                full_path.set_extension("rs");
                            }
                            break ClientOperation::CreateWorktreeEntry {
                                project_root_name,
                                is_local,
                                full_path,
                                is_dir,
                            };
                        }
                    },
                },

                // Query and mutate buffers
                60..=90 => {
                    let Some(project) = choose_random_project(client, &mut self.rng) else { continue };
                    let project_root_name = root_name_for_project(&project, cx);
                    let is_local = project.read_with(cx, |project, _| project.is_local());

                    match self.rng.gen_range(0..100_u32) {
                        // Manipulate an existing buffer
                        0..=70 => {
                            let Some(buffer) = client
                                .buffers_for_project(&project)
                                .iter()
                                .choose(&mut self.rng)
                                .cloned() else { continue };

                            let full_path = buffer
                                .read_with(cx, |buffer, cx| buffer.file().unwrap().full_path(cx));

                            match self.rng.gen_range(0..100_u32) {
                                // Close the buffer
                                0..=15 => {
                                    break ClientOperation::CloseBuffer {
                                        project_root_name,
                                        is_local,
                                        full_path,
                                    };
                                }
                                // Save the buffer
                                16..=29 if buffer.read_with(cx, |b, _| b.is_dirty()) => {
                                    let detach = self.rng.gen_bool(0.3);
                                    break ClientOperation::SaveBuffer {
                                        project_root_name,
                                        is_local,
                                        full_path,
                                        detach,
                                    };
                                }
                                // Edit the buffer
                                30..=69 => {
                                    let edits = buffer.read_with(cx, |buffer, _| {
                                        buffer.get_random_edits(&mut self.rng, 3)
                                    });
                                    break ClientOperation::EditBuffer {
                                        project_root_name,
                                        is_local,
                                        full_path,
                                        edits,
                                    };
                                }
                                // Make an LSP request
                                _ => {
                                    let offset = buffer.read_with(cx, |buffer, _| {
                                        buffer.clip_offset(
                                            self.rng.gen_range(0..=buffer.len()),
                                            language::Bias::Left,
                                        )
                                    });
                                    let detach = self.rng.gen();
                                    break ClientOperation::RequestLspDataInBuffer {
                                        project_root_name,
                                        full_path,
                                        offset,
                                        is_local,
                                        kind: match self.rng.gen_range(0..5_u32) {
                                            0 => LspRequestKind::Rename,
                                            1 => LspRequestKind::Highlights,
                                            2 => LspRequestKind::Definition,
                                            3 => LspRequestKind::CodeAction,
                                            4.. => LspRequestKind::Completion,
                                        },
                                        detach,
                                    };
                                }
                            }
                        }

                        71..=80 => {
                            let query = self.rng.gen_range('a'..='z').to_string();
                            let detach = self.rng.gen_bool(0.3);
                            break ClientOperation::SearchProject {
                                project_root_name,
                                is_local,
                                query,
                                detach,
                            };
                        }

                        // Open a buffer
                        81.. => {
                            let worktree = project.read_with(cx, |project, cx| {
                                project
                                    .worktrees(cx)
                                    .filter(|worktree| {
                                        let worktree = worktree.read(cx);
                                        worktree.is_visible()
                                            && worktree.entries(false).any(|e| e.is_file())
                                    })
                                    .choose(&mut self.rng)
                            });
                            let Some(worktree) = worktree else { continue };
                            let full_path = worktree.read_with(cx, |worktree, _| {
                                let entry = worktree
                                    .entries(false)
                                    .filter(|e| e.is_file())
                                    .choose(&mut self.rng)
                                    .unwrap();
                                if entry.path.as_ref() == Path::new("") {
                                    Path::new(worktree.root_name()).into()
                                } else {
                                    Path::new(worktree.root_name()).join(&entry.path)
                                }
                            });
                            break ClientOperation::OpenBuffer {
                                project_root_name,
                                is_local,
                                full_path,
                            };
                        }
                    }
                }

                // Update a git index
                91..=95 => {
                    let repo_path = executor
                        .block(client.fs.directories())
                        .choose(&mut self.rng)
                        .unwrap()
                        .clone();

                    let mut file_paths = executor
                        .block(client.fs.files())
                        .into_iter()
                        .filter(|path| path.starts_with(&repo_path))
                        .collect::<Vec<_>>();
                    let count = self.rng.gen_range(0..=file_paths.len());
                    file_paths.shuffle(&mut self.rng);
                    file_paths.truncate(count);

                    let mut contents = Vec::new();
                    for abs_child_file_path in &file_paths {
                        let child_file_path = abs_child_file_path
                            .strip_prefix(&repo_path)
                            .unwrap()
                            .to_path_buf();
                        let new_base = Alphanumeric.sample_string(&mut self.rng, 16);
                        contents.push((child_file_path, new_base));
                    }

                    break ClientOperation::WriteGitIndex {
                        repo_path,
                        contents,
                    };
                }

                // Create a file or directory
                96.. => {
                    let is_dir = self.rng.gen::<bool>();
                    let mut path = cx
                        .background()
                        .block(client.fs.directories())
                        .choose(&mut self.rng)
                        .unwrap()
                        .clone();
                    path.push(gen_file_name(&mut self.rng));
                    if !is_dir {
                        path.set_extension("rs");
                    }
                    break ClientOperation::CreateFsEntry { path, is_dir };
                }
            }
        })
    }

    fn next_root_dir_name(&mut self, user_id: UserId) -> String {
        let user_ix = self
            .users
            .iter()
            .position(|user| user.user_id == user_id)
            .unwrap();
        let root_id = util::post_inc(&mut self.users[user_ix].next_root_id);
        format!("dir-{user_id}-{root_id}")
    }

    fn user(&mut self, user_id: UserId) -> &mut UserTestPlan {
        let ix = self
            .users
            .iter()
            .position(|user| user.user_id == user_id)
            .unwrap();
        &mut self.users[ix]
    }
}

async fn simulate_client(
    client: Rc<TestClient>,
    mut operation_rx: futures::channel::mpsc::UnboundedReceiver<usize>,
    plan: Arc<Mutex<TestPlan>>,
    mut cx: TestAppContext,
) {
    // Setup language server
    let mut language = Language::new(
        LanguageConfig {
            name: "Rust".into(),
            path_suffixes: vec!["rs".to_string()],
            ..Default::default()
        },
        None,
    );
    let _fake_language_servers = language
        .set_fake_lsp_adapter(Arc::new(FakeLspAdapter {
            name: "the-fake-language-server",
            capabilities: lsp::LanguageServer::full_capabilities(),
            initializer: Some(Box::new({
                let plan = plan.clone();
                let fs = client.fs.clone();
                move |fake_server: &mut FakeLanguageServer| {
                    fake_server.handle_request::<lsp::request::Completion, _, _>(
                        |_, _| async move {
                            Ok(Some(lsp::CompletionResponse::Array(vec![
                                lsp::CompletionItem {
                                    text_edit: Some(lsp::CompletionTextEdit::Edit(lsp::TextEdit {
                                        range: lsp::Range::new(
                                            lsp::Position::new(0, 0),
                                            lsp::Position::new(0, 0),
                                        ),
                                        new_text: "the-new-text".to_string(),
                                    })),
                                    ..Default::default()
                                },
                            ])))
                        },
                    );

                    fake_server.handle_request::<lsp::request::CodeActionRequest, _, _>(
                        |_, _| async move {
                            Ok(Some(vec![lsp::CodeActionOrCommand::CodeAction(
                                lsp::CodeAction {
                                    title: "the-code-action".to_string(),
                                    ..Default::default()
                                },
                            )]))
                        },
                    );

                    fake_server.handle_request::<lsp::request::PrepareRenameRequest, _, _>(
                        |params, _| async move {
                            Ok(Some(lsp::PrepareRenameResponse::Range(lsp::Range::new(
                                params.position,
                                params.position,
                            ))))
                        },
                    );

                    fake_server.handle_request::<lsp::request::GotoDefinition, _, _>({
                        let fs = fs.clone();
                        let plan = plan.clone();
                        move |_, _| {
                            let fs = fs.clone();
                            let plan = plan.clone();
                            async move {
                                let files = fs.files().await;
                                let count = plan.lock().rng.gen_range::<usize, _>(1..3);
                                let files = (0..count)
                                    .map(|_| files.choose(&mut plan.lock().rng).unwrap())
                                    .collect::<Vec<_>>();
                                log::info!("LSP: Returning definitions in files {:?}", &files);
                                Ok(Some(lsp::GotoDefinitionResponse::Array(
                                    files
                                        .into_iter()
                                        .map(|file| lsp::Location {
                                            uri: lsp::Url::from_file_path(file).unwrap(),
                                            range: Default::default(),
                                        })
                                        .collect(),
                                )))
                            }
                        }
                    });

                    fake_server.handle_request::<lsp::request::DocumentHighlightRequest, _, _>({
                        let plan = plan.clone();
                        move |_, _| {
                            let mut highlights = Vec::new();
                            let highlight_count = plan.lock().rng.gen_range(1..=5);
                            for _ in 0..highlight_count {
                                let start_row = plan.lock().rng.gen_range(0..100);
                                let start_column = plan.lock().rng.gen_range(0..100);
                                let start = PointUtf16::new(start_row, start_column);
                                let end_row = plan.lock().rng.gen_range(0..100);
                                let end_column = plan.lock().rng.gen_range(0..100);
                                let end = PointUtf16::new(end_row, end_column);
                                let range = if start > end { end..start } else { start..end };
                                highlights.push(lsp::DocumentHighlight {
                                    range: range_to_lsp(range.clone()),
                                    kind: Some(lsp::DocumentHighlightKind::READ),
                                });
                            }
                            highlights.sort_unstable_by_key(|highlight| {
                                (highlight.range.start, highlight.range.end)
                            });
                            async move { Ok(Some(highlights)) }
                        }
                    });
                }
            })),
            ..Default::default()
        }))
        .await;
    client.language_registry.add(Arc::new(language));

    while let Some(batch_id) = operation_rx.next().await {
        let Some((operation, skipped)) = plan.lock().next_client_operation(&client, batch_id, &cx) else { break };
        match apply_client_operation(&client, operation, &mut cx).await {
            Ok(()) => {}
            Err(TestError::Inapplicable) => skipped.store(true, SeqCst),
            Err(TestError::Other(error)) => {
                log::error!("{} error: {}", client.username, error);
            }
        }
        cx.background().simulate_random_delay().await;
    }
    log::info!("{}: done", client.username);
}

fn buffer_for_full_path(
    client: &TestClient,
    project: &ModelHandle<Project>,
    full_path: &PathBuf,
    cx: &TestAppContext,
) -> Option<ModelHandle<language::Buffer>> {
    client
        .buffers_for_project(project)
        .iter()
        .find(|buffer| {
            buffer.read_with(cx, |buffer, cx| {
                buffer.file().unwrap().full_path(cx) == *full_path
            })
        })
        .cloned()
}

fn project_for_root_name(
    client: &TestClient,
    root_name: &str,
    cx: &TestAppContext,
) -> Option<ModelHandle<Project>> {
    if let Some(ix) = project_ix_for_root_name(&*client.local_projects(), root_name, cx) {
        return Some(client.local_projects()[ix].clone());
    }
    if let Some(ix) = project_ix_for_root_name(&*client.remote_projects(), root_name, cx) {
        return Some(client.remote_projects()[ix].clone());
    }
    None
}

fn project_ix_for_root_name(
    projects: &[ModelHandle<Project>],
    root_name: &str,
    cx: &TestAppContext,
) -> Option<usize> {
    projects.iter().position(|project| {
        project.read_with(cx, |project, cx| {
            let worktree = project.visible_worktrees(cx).next().unwrap();
            worktree.read(cx).root_name() == root_name
        })
    })
}

fn root_name_for_project(project: &ModelHandle<Project>, cx: &TestAppContext) -> String {
    project.read_with(cx, |project, cx| {
        project
            .visible_worktrees(cx)
            .next()
            .unwrap()
            .read(cx)
            .root_name()
            .to_string()
    })
}

fn project_path_for_full_path(
    project: &ModelHandle<Project>,
    full_path: &Path,
    cx: &TestAppContext,
) -> Option<ProjectPath> {
    let mut components = full_path.components();
    let root_name = components.next().unwrap().as_os_str().to_str().unwrap();
    let path = components.as_path().into();
    let worktree_id = project.read_with(cx, |project, cx| {
        project.worktrees(cx).find_map(|worktree| {
            let worktree = worktree.read(cx);
            if worktree.root_name() == root_name {
                Some(worktree.id())
            } else {
                None
            }
        })
    })?;
    Some(ProjectPath { worktree_id, path })
}

async fn ensure_project_shared(
    project: &ModelHandle<Project>,
    client: &TestClient,
    cx: &mut TestAppContext,
) {
    let first_root_name = root_name_for_project(project, cx);
    let active_call = cx.read(ActiveCall::global);
    if active_call.read_with(cx, |call, _| call.room().is_some())
        && project.read_with(cx, |project, _| project.is_local() && !project.is_shared())
    {
        match active_call
            .update(cx, |call, cx| call.share_project(project.clone(), cx))
            .await
        {
            Ok(project_id) => {
                log::info!(
                    "{}: shared project {} with id {}",
                    client.username,
                    first_root_name,
                    project_id
                );
            }
            Err(error) => {
                log::error!(
                    "{}: error sharing project {}: {:?}",
                    client.username,
                    first_root_name,
                    error
                );
            }
        }
    }
}

fn choose_random_project(client: &TestClient, rng: &mut StdRng) -> Option<ModelHandle<Project>> {
    client
        .local_projects()
        .iter()
        .chain(client.remote_projects().iter())
        .choose(rng)
        .cloned()
}

fn gen_file_name(rng: &mut StdRng) -> String {
    let mut name = String::new();
    for _ in 0..10 {
        let letter = rng.gen_range('a'..='z');
        name.push(letter);
    }
    name
}

<<<<<<< HEAD
fn path_env_var(name: &str) -> Option<PathBuf> {
    let value = env::var(name).ok()?;
    let mut path = PathBuf::from(value);
    if path.is_relative() {
        let mut abs_path = PathBuf::from(env!("CARGO_MANIFEST_DIR"));
        abs_path.pop();
        abs_path.pop();
        abs_path.push(path);
        path = abs_path
    }
    Some(path)
=======
async fn child_file_paths(client: &TestClient, dir_path: &Path) -> Vec<PathBuf> {
    let mut child_paths = client.fs.read_dir(dir_path).await.unwrap();
    let mut child_file_paths = Vec::new();
    while let Some(child_path) = child_paths.next().await {
        let child_path = child_path.unwrap();
        if client.fs.is_file(&child_path).await {
            child_file_paths.push(child_path);
        }
    }
    child_file_paths
>>>>>>> e8cea130
}<|MERGE_RESOLUTION|>--- conflicted
+++ resolved
@@ -10,13 +10,8 @@
 use editor::Bias;
 use fs::{FakeFs, Fs as _};
 use futures::StreamExt as _;
-<<<<<<< HEAD
 use gpui::{executor::Deterministic, ModelHandle, Task, TestAppContext};
 use language::{range_to_lsp, FakeLspAdapter, Language, LanguageConfig, PointUtf16};
-=======
-use gpui::{executor::Deterministic, ModelHandle, TestAppContext};
-use language::{range_to_lsp, FakeLspAdapter, Language, LanguageConfig, PointUtf16, Rope};
->>>>>>> e8cea130
 use lsp::FakeLanguageServer;
 use parking_lot::Mutex;
 use project::{search::SearchQuery, Project, ProjectPath};
@@ -24,8 +19,8 @@
     distributions::{Alphanumeric, DistString},
     prelude::*,
 };
-<<<<<<< HEAD
 use serde::{Deserialize, Serialize};
+use settings::Settings;
 use std::{
     env,
     ops::Range,
@@ -37,15 +32,6 @@
     },
 };
 use util::ResultExt;
-=======
-use settings::Settings;
-use std::{
-    env,
-    ffi::OsStr,
-    path::{Path, PathBuf},
-    sync::Arc,
-};
->>>>>>> e8cea130
 
 #[gpui::test(iterations = 100)]
 async fn test_random_collaboration(
@@ -110,147 +96,7 @@
         }
     }
 
-<<<<<<< HEAD
     let plan = Arc::new(Mutex::new(TestPlan::new(rng, users, max_operations)));
-=======
-    let mut clients = Vec::new();
-    let mut user_ids = Vec::new();
-    let mut op_start_signals = Vec::new();
-    let mut next_entity_id = 100000;
-    let allow_server_restarts = rng.lock().gen_bool(0.7);
-    let allow_client_reconnection = rng.lock().gen_bool(0.7);
-    let allow_client_disconnection = rng.lock().gen_bool(0.1);
-
-    let mut operations = 0;
-    while operations < max_operations {
-        let distribution = rng.lock().gen_range(0..100);
-        match distribution {
-            0..=19 if !available_users.is_empty() => {
-                let client_ix = rng.lock().gen_range(0..available_users.len());
-                let (_, username) = available_users.remove(client_ix);
-                log::info!("Adding new connection for {}", username);
-                next_entity_id += 100000;
-                let mut client_cx = TestAppContext::new(
-                    cx.foreground_platform(),
-                    cx.platform(),
-                    deterministic.build_foreground(next_entity_id),
-                    deterministic.build_background(),
-                    cx.font_cache(),
-                    cx.leak_detector(),
-                    next_entity_id,
-                    cx.function_name.clone(),
-                );
-
-                client_cx.update(|cx| cx.set_global(Settings::test(cx)));
-
-                let op_start_signal = futures::channel::mpsc::unbounded();
-                let client = server.create_client(&mut client_cx, &username).await;
-                user_ids.push(client.current_user_id(&client_cx));
-                op_start_signals.push(op_start_signal.0);
-                clients.push(client_cx.foreground().spawn(simulate_client(
-                    client,
-                    op_start_signal.1,
-                    allow_client_disconnection,
-                    rng.clone(),
-                    client_cx,
-                )));
-
-                log::info!("Added connection for {}", username);
-                operations += 1;
-            }
-
-            20..=24 if clients.len() > 1 && allow_client_disconnection => {
-                let client_ix = rng.lock().gen_range(1..clients.len());
-                log::info!(
-                    "Simulating full disconnection of user {}",
-                    user_ids[client_ix]
-                );
-                let removed_user_id = user_ids.remove(client_ix);
-                let user_connection_ids = server
-                    .connection_pool
-                    .lock()
-                    .user_connection_ids(removed_user_id)
-                    .collect::<Vec<_>>();
-                assert_eq!(user_connection_ids.len(), 1);
-                let removed_peer_id = user_connection_ids[0].into();
-                let client = clients.remove(client_ix);
-                op_start_signals.remove(client_ix);
-                server.forbid_connections();
-                server.disconnect_client(removed_peer_id);
-                deterministic.advance_clock(RECEIVE_TIMEOUT + RECONNECT_TIMEOUT);
-                deterministic.start_waiting();
-                log::info!("Waiting for user {} to exit...", removed_user_id);
-                let (client, mut client_cx) = client.await;
-                deterministic.finish_waiting();
-                server.allow_connections();
-
-                for project in &client.remote_projects {
-                    project.read_with(&client_cx, |project, _| {
-                        assert!(
-                            project.is_read_only(),
-                            "project {:?} should be read only",
-                            project.remote_id()
-                        )
-                    });
-                }
-                for user_id in &user_ids {
-                    let contacts = server.app_state.db.get_contacts(*user_id).await.unwrap();
-                    let pool = server.connection_pool.lock();
-                    for contact in contacts {
-                        if let db::Contact::Accepted { user_id, .. } = contact {
-                            if pool.is_user_online(user_id) {
-                                assert_ne!(
-                                    user_id, removed_user_id,
-                                    "removed client is still a contact of another peer"
-                                );
-                            }
-                        }
-                    }
-                }
-
-                log::info!("{} removed", client.username);
-                available_users.push((removed_user_id, client.username.clone()));
-                client_cx.update(|cx| {
-                    cx.clear_globals();
-                    cx.set_global(Settings::test(cx));
-                    drop(client);
-                });
-
-                operations += 1;
-            }
-
-            25..=29 if clients.len() > 1 && allow_client_reconnection => {
-                let client_ix = rng.lock().gen_range(1..clients.len());
-                let user_id = user_ids[client_ix];
-                log::info!("Simulating temporary disconnection of user {}", user_id);
-                let user_connection_ids = server
-                    .connection_pool
-                    .lock()
-                    .user_connection_ids(user_id)
-                    .collect::<Vec<_>>();
-                assert_eq!(user_connection_ids.len(), 1);
-                let peer_id = user_connection_ids[0].into();
-                server.disconnect_client(peer_id);
-                deterministic.advance_clock(RECEIVE_TIMEOUT + RECONNECT_TIMEOUT);
-                operations += 1;
-            }
-
-            30..=34 if allow_server_restarts => {
-                log::info!("Simulating server restart");
-                server.reset().await;
-                deterministic.advance_clock(RECEIVE_TIMEOUT);
-                server.start().await.unwrap();
-                deterministic.advance_clock(CLEANUP_TIMEOUT);
-                let environment = &server.app_state.config.zed_environment;
-                let stale_room_ids = server
-                    .app_state
-                    .db
-                    .stale_room_ids(environment, server.id())
-                    .await
-                    .unwrap();
-                assert_eq!(stale_room_ids, vec![]);
-            }
->>>>>>> e8cea130
 
     if let Some(path) = &plan_load_path {
         eprintln!("loaded plan from path {:?}", path);
@@ -714,7 +560,6 @@
         ClientOperation::InviteContactToCall { user_id } => {
             let active_call = cx.read(ActiveCall::global);
 
-<<<<<<< HEAD
             log::info!("{}: inviting {}", client.username, user_id,);
             active_call
                 .update(cx, |call, cx| call.invite(user_id.to_proto(), None, cx))
@@ -728,91 +573,6 @@
                 client.username,
                 first_root_name
             );
-=======
-    let mut child_file_paths = child_file_paths(client, &dir_path).await;
-    let count = rng.lock().gen_range(0..=child_file_paths.len());
-    child_file_paths.shuffle(&mut *rng.lock());
-    child_file_paths.truncate(count);
-
-    let mut new_index = Vec::new();
-    for abs_child_file_path in &child_file_paths {
-        let child_file_path = abs_child_file_path.strip_prefix(&dir_path).unwrap();
-        let new_base = Alphanumeric.sample_string(&mut *rng.lock(), 16);
-        new_index.push((child_file_path, new_base));
-    }
-    log::info!(
-        "{}: updating Git index at {:?}: {:#?}",
-        client.username,
-        git_dir_path,
-        new_index
-    );
-    client
-        .fs
-        .set_index_for_repo(&git_dir_path, &new_index)
-        .await;
-}
-
-async fn randomly_mutate_fs(client: &mut TestClient, rng: &Mutex<StdRng>) {
-    let parent_dir_path = client
-        .fs
-        .directories()
-        .await
-        .choose(&mut *rng.lock())
-        .unwrap()
-        .clone();
-
-    let is_dir = rng.lock().gen::<bool>();
-    if is_dir {
-        let mut dir_path = parent_dir_path.clone();
-        dir_path.push(gen_file_name(rng));
-        log::info!("{}: creating local dir at {:?}", client.username, dir_path);
-        client.fs.create_dir(&dir_path).await.unwrap();
-    } else {
-        let child_file_paths = child_file_paths(client, &parent_dir_path).await;
-        let create_new_file = child_file_paths.is_empty() || rng.lock().gen();
-        let text = Alphanumeric.sample_string(&mut *rng.lock(), 16);
-        if create_new_file {
-            let mut file_path = parent_dir_path.clone();
-            file_path.push(gen_file_name(rng));
-            file_path.set_extension("rs");
-            log::info!(
-                "{}: creating local file at {:?}",
-                client.username,
-                file_path
-            );
-            client
-                .fs
-                .create_file(&file_path, Default::default())
-                .await
-                .unwrap();
-            log::info!(
-                "{}: setting local file {:?} text to {:?}",
-                client.username,
-                file_path,
-                text
-            );
-            client
-                .fs
-                .save(&file_path, &Rope::from(text.as_str()), fs::LineEnding::Unix)
-                .await
-                .unwrap();
-        } else {
-            let file_path = child_file_paths.choose(&mut *rng.lock()).unwrap();
-            log::info!(
-                "{}: setting local file {:?} text to {:?}",
-                client.username,
-                file_path,
-                text
-            );
-            client
-                .fs
-                .save(file_path, &Rope::from(text.as_str()), fs::LineEnding::Unix)
-                .await
-                .unwrap();
-        }
-    }
-}
->>>>>>> e8cea130
 
             let root_path = Path::new("/").join(&first_root_name);
             client.fs.create_dir(&root_path).await.unwrap();
@@ -1152,26 +912,28 @@
             }
         }
 
-        ClientOperation::CreateFsEntry { path, is_dir } => {
+        ClientOperation::WriteFsEntry {
+            path,
+            is_dir,
+            content,
+        } => {
             client
                 .fs
                 .metadata(&path.parent().unwrap())
                 .await?
                 .ok_or(TestError::Inapplicable)?;
 
-            log::info!(
-                "{}: creating {} at {:?}",
-                client.username,
-                if is_dir { "dir" } else { "file" },
-                path
-            );
-
             if is_dir {
+                log::info!("{}: creating dir at {:?}", client.username, path);
                 client.fs.create_dir(&path).await.unwrap();
             } else {
+                let exists = client.fs.metadata(&path).await?.is_some();
+                let verb = if exists { "updating" } else { "creating" };
+                log::info!("{}: {} file at {:?}", verb, client.username, path);
+
                 client
                     .fs
-                    .create_file(&path, Default::default())
+                    .save(&path, &content.as_str().into(), fs::LineEnding::Unix)
                     .await
                     .unwrap();
             }
@@ -1328,9 +1090,10 @@
         full_path: PathBuf,
         is_dir: bool,
     },
-    CreateFsEntry {
+    WriteFsEntry {
         path: PathBuf,
         is_dir: bool,
+        content: String,
     },
     WriteGitIndex {
         repo_path: PathBuf,
@@ -1883,20 +1646,35 @@
                     };
                 }
 
-                // Create a file or directory
+                // Create or update a file or directory
                 96.. => {
                     let is_dir = self.rng.gen::<bool>();
-                    let mut path = cx
-                        .background()
-                        .block(client.fs.directories())
-                        .choose(&mut self.rng)
-                        .unwrap()
-                        .clone();
-                    path.push(gen_file_name(&mut self.rng));
-                    if !is_dir {
-                        path.set_extension("rs");
+                    let content;
+                    let mut path;
+                    let dir_paths = cx.background().block(client.fs.directories());
+
+                    if is_dir {
+                        content = String::new();
+                        path = dir_paths.choose(&mut self.rng).unwrap().clone();
+                        path.push(gen_file_name(&mut self.rng));
+                    } else {
+                        content = Alphanumeric.sample_string(&mut self.rng, 16);
+
+                        // Create a new file or overwrite an existing file
+                        let file_paths = cx.background().block(client.fs.files());
+                        if file_paths.is_empty() || self.rng.gen_bool(0.5) {
+                            path = dir_paths.choose(&mut self.rng).unwrap().clone();
+                            path.push(gen_file_name(&mut self.rng));
+                            path.set_extension("rs");
+                        } else {
+                            path = file_paths.choose(&mut self.rng).unwrap().clone()
+                        };
                     }
-                    break ClientOperation::CreateFsEntry { path, is_dir };
+                    break ClientOperation::WriteFsEntry {
+                        path,
+                        is_dir,
+                        content,
+                    };
                 }
             }
         })
@@ -2182,7 +1960,6 @@
     name
 }
 
-<<<<<<< HEAD
 fn path_env_var(name: &str) -> Option<PathBuf> {
     let value = env::var(name).ok()?;
     let mut path = PathBuf::from(value);
@@ -2194,7 +1971,8 @@
         path = abs_path
     }
     Some(path)
-=======
+}
+
 async fn child_file_paths(client: &TestClient, dir_path: &Path) -> Vec<PathBuf> {
     let mut child_paths = client.fs.read_dir(dir_path).await.unwrap();
     let mut child_file_paths = Vec::new();
@@ -2205,5 +1983,4 @@
         }
     }
     child_file_paths
->>>>>>> e8cea130
 }