use crate::{
    elements::ElementBox,
    executor,
    keymap::{self, Keystroke},
    platform::{self, WindowOptions},
    presenter::Presenter,
    util::post_inc,
    AssetCache, AssetSource, ClipboardItem, FontCache, PathPromptOptions, TextLayoutCache,
};
use anyhow::{anyhow, Result};
use async_std::sync::Condvar;
use keymap::MatchResult;
use parking_lot::Mutex;
use pathfinder_geometry::{rect::RectF, vector::vec2f};
use platform::Event;
use smol::prelude::*;
use std::{
    any::{type_name, Any, TypeId},
    cell::RefCell,
    collections::{HashMap, HashSet, VecDeque},
    fmt::{self, Debug},
    hash::{Hash, Hasher},
    marker::PhantomData,
    path::PathBuf,
    rc::{self, Rc},
    sync::{Arc, Weak},
};

pub trait Entity: 'static + Send + Sync {
    type Event;
}

pub trait View: Entity {
    fn ui_name() -> &'static str;
    fn render<'a>(&self, app: &AppContext) -> ElementBox;
    fn on_focus(&mut self, _ctx: &mut ViewContext<Self>) {}
    fn on_blur(&mut self, _ctx: &mut ViewContext<Self>) {}
    fn keymap_context(&self, _: &AppContext) -> keymap::Context {
        Self::default_keymap_context()
    }
    fn default_keymap_context() -> keymap::Context {
        let mut ctx = keymap::Context::default();
        ctx.set.insert(Self::ui_name().into());
        ctx
    }
}

pub trait ReadModel {
    fn read_model<T: Entity>(&self, handle: &ModelHandle<T>) -> &T;
}

pub trait UpdateModel {
    fn update_model<T, F, S>(&mut self, handle: &ModelHandle<T>, update: F) -> S
    where
        T: Entity,
        F: FnOnce(&mut T, &mut ModelContext<T>) -> S;
}

pub trait ReadView {
    fn read_view<T: View>(&self, handle: &ViewHandle<T>) -> &T;
}

pub trait UpdateView {
    fn update_view<T, F, S>(&mut self, handle: &ViewHandle<T>, update: F) -> S
    where
        T: View,
        F: FnOnce(&mut T, &mut ViewContext<T>) -> S;
}

pub struct Menu<'a> {
    pub name: &'a str,
    pub items: Vec<MenuItem<'a>>,
}

pub enum MenuItem<'a> {
    Action {
        name: &'a str,
        keystroke: Option<&'a str>,
        action: &'a str,
        arg: Option<Box<dyn Any + 'static>>,
    },
    Separator,
}

#[derive(Clone)]
pub struct App(Rc<RefCell<MutableAppContext>>);

#[derive(Clone)]
pub struct TestAppContext(Rc<RefCell<MutableAppContext>>);

impl App {
    pub fn test<T, A: AssetSource, F: FnOnce(&mut MutableAppContext) -> T>(
        asset_source: A,
        f: F,
    ) -> T {
        let platform = platform::test::platform();
        let foreground = Rc::new(executor::Foreground::test());
        let ctx = Rc::new(RefCell::new(MutableAppContext::new(
            foreground,
            Rc::new(platform),
            asset_source,
        )));
        ctx.borrow_mut().weak_self = Some(Rc::downgrade(&ctx));
        let mut ctx = ctx.borrow_mut();
        f(&mut *ctx)
    }

    pub fn test_async<T, F, A: AssetSource, Fn>(asset_source: A, f: Fn) -> T
    where
        Fn: FnOnce(TestAppContext) -> F,
        F: Future<Output = T>,
    {
        let platform = platform::test::platform();
        let foreground = Rc::new(executor::Foreground::test());
        let ctx = TestAppContext(Rc::new(RefCell::new(MutableAppContext::new(
            foreground.clone(),
            Rc::new(platform),
            asset_source,
        ))));
        ctx.0.borrow_mut().weak_self = Some(Rc::downgrade(&ctx.0));

        let future = f(ctx);
        smol::block_on(foreground.run(future))
    }

    pub fn new(asset_source: impl AssetSource) -> Result<Self> {
        let platform = platform::current::platform();
        let foreground = Rc::new(executor::Foreground::platform(platform.dispatcher())?);
        let app = Self(Rc::new(RefCell::new(MutableAppContext::new(
            foreground,
            platform.clone(),
            asset_source,
        ))));

        let ctx = app.0.clone();
        platform.on_menu_command(Box::new(move |command, arg| {
            let mut ctx = ctx.borrow_mut();
            if let Some(key_window_id) = ctx.platform.key_window_id() {
                if let Some((presenter, _)) =
                    ctx.presenters_and_platform_windows.get(&key_window_id)
                {
                    let presenter = presenter.clone();
                    let path = presenter.borrow().dispatch_path(ctx.as_ref());
                    ctx.dispatch_action_any(key_window_id, &path, command, arg.unwrap_or(&()));
                } else {
                    ctx.dispatch_global_action_any(command, arg.unwrap_or(&()));
                }
            } else {
                ctx.dispatch_global_action_any(command, arg.unwrap_or(&()));
            }
        }));

        app.0.borrow_mut().weak_self = Some(Rc::downgrade(&app.0));
        Ok(app)
    }

    pub fn on_become_active<F>(self, mut callback: F) -> Self
    where
        F: 'static + FnMut(&mut MutableAppContext),
    {
        let ctx = self.0.clone();
        self.0
            .borrow()
            .platform
            .on_become_active(Box::new(move || callback(&mut *ctx.borrow_mut())));
        self
    }

    pub fn on_resign_active<F>(self, mut callback: F) -> Self
    where
        F: 'static + FnMut(&mut MutableAppContext),
    {
        let ctx = self.0.clone();
        self.0
            .borrow()
            .platform
            .on_resign_active(Box::new(move || callback(&mut *ctx.borrow_mut())));
        self
    }

    pub fn on_event<F>(self, mut callback: F) -> Self
    where
        F: 'static + FnMut(Event, &mut MutableAppContext) -> bool,
    {
        let ctx = self.0.clone();
        self.0.borrow().platform.on_event(Box::new(move |event| {
            callback(event, &mut *ctx.borrow_mut())
        }));
        self
    }

    pub fn on_open_files<F>(self, mut callback: F) -> Self
    where
        F: 'static + FnMut(Vec<PathBuf>, &mut MutableAppContext),
    {
        let ctx = self.0.clone();
        self.0
            .borrow()
            .platform
            .on_open_files(Box::new(move |paths| {
                callback(paths, &mut *ctx.borrow_mut())
            }));
        self
    }

    pub fn run<F>(self, on_finish_launching: F)
    where
        F: 'static + FnOnce(&mut MutableAppContext),
    {
        let platform = self.0.borrow().platform.clone();
        platform.run(Box::new(move || {
            let mut ctx = self.0.borrow_mut();
            on_finish_launching(&mut *ctx);
        }))
    }

    pub fn font_cache(&self) -> Arc<FontCache> {
        self.0.borrow().font_cache.clone()
    }

    fn update<T, F: FnOnce(&mut MutableAppContext) -> T>(&mut self, callback: F) -> T {
        let mut state = self.0.borrow_mut();
        state.pending_flushes += 1;
        let result = callback(&mut *state);
        state.flush_effects();
        result
    }
}

impl TestAppContext {
    pub fn dispatch_action<T: 'static + Any>(
        &self,
        window_id: usize,
        responder_chain: Vec<usize>,
        name: &str,
        arg: T,
    ) {
        self.0.borrow_mut().dispatch_action_any(
            window_id,
            &responder_chain,
            name,
            Box::new(arg).as_ref(),
        );
    }

    pub fn dispatch_keystroke(
        &self,
        window_id: usize,
        responder_chain: Vec<usize>,
        keystroke: &Keystroke,
    ) -> Result<bool> {
        let mut state = self.0.borrow_mut();
        state.dispatch_keystroke(window_id, responder_chain, keystroke)
    }

    pub fn add_model<T, F>(&mut self, build_model: F) -> ModelHandle<T>
    where
        T: Entity,
        F: FnOnce(&mut ModelContext<T>) -> T,
    {
        let mut state = self.0.borrow_mut();
        state.pending_flushes += 1;
        let handle = state.add_model(build_model);
        state.flush_effects();
        handle
    }

    pub fn add_window<T, F>(&mut self, build_root_view: F) -> (usize, ViewHandle<T>)
    where
        T: View,
        F: FnOnce(&mut ViewContext<T>) -> T,
    {
        self.0.borrow_mut().add_window(build_root_view)
    }

    pub fn window_ids(&self) -> Vec<usize> {
        self.0.borrow().window_ids().collect()
    }

    pub fn root_view<T: View>(&self, window_id: usize) -> Option<ViewHandle<T>> {
        self.0.borrow().root_view(window_id)
    }

    pub fn add_view<T, F>(&mut self, window_id: usize, build_view: F) -> ViewHandle<T>
    where
        T: View,
        F: FnOnce(&mut ViewContext<T>) -> T,
    {
        let mut state = self.0.borrow_mut();
        state.pending_flushes += 1;
        let handle = state.add_view(window_id, build_view);
        state.flush_effects();
        handle
    }

    pub fn add_option_view<T, F>(
        &mut self,
        window_id: usize,
        build_view: F,
    ) -> Option<ViewHandle<T>>
    where
        T: View,
        F: FnOnce(&mut ViewContext<T>) -> Option<T>,
    {
        let mut state = self.0.borrow_mut();
        state.pending_flushes += 1;
        let handle = state.add_option_view(window_id, build_view);
        state.flush_effects();
        handle
    }

    pub fn read<T, F: FnOnce(&AppContext) -> T>(&self, callback: F) -> T {
        callback(self.0.borrow().as_ref())
    }

    pub fn update<T, F: FnOnce(&mut MutableAppContext) -> T>(&mut self, callback: F) -> T {
        let mut state = self.0.borrow_mut();
        // Don't increment pending flushes in order to effects to be flushed before the callback
        // completes, which is helpful in tests.
        let result = callback(&mut *state);
        // Flush effects after the callback just in case there are any. This can happen in edge
        // cases such as the closure dropping handles.
        state.flush_effects();
        result
    }

    pub fn finish_pending_tasks(&self) -> impl Future<Output = ()> {
        self.0.borrow().finish_pending_tasks()
    }

    pub fn font_cache(&self) -> Arc<FontCache> {
        self.0.borrow().font_cache.clone()
    }

    pub fn platform(&self) -> Rc<dyn platform::Platform> {
        self.0.borrow().platform.clone()
    }
}

impl UpdateModel for TestAppContext {
    fn update_model<T, F, S>(&mut self, handle: &ModelHandle<T>, update: F) -> S
    where
        T: Entity,
        F: FnOnce(&mut T, &mut ModelContext<T>) -> S,
    {
        let mut state = self.0.borrow_mut();
        state.pending_flushes += 1;
        let result = state.update_model(handle, update);
        state.flush_effects();
        result
    }
}

impl UpdateView for TestAppContext {
    fn update_view<T, F, S>(&mut self, handle: &ViewHandle<T>, update: F) -> S
    where
        T: View,
        F: FnOnce(&mut T, &mut ViewContext<T>) -> S,
    {
        let mut state = self.0.borrow_mut();
        state.pending_flushes += 1;
        let result = state.update_view(handle, update);
        state.flush_effects();
        result
    }
}

type ActionCallback =
    dyn FnMut(&mut dyn AnyView, &dyn Any, &mut MutableAppContext, usize, usize) -> bool;

type GlobalActionCallback = dyn FnMut(&dyn Any, &mut MutableAppContext);

pub struct MutableAppContext {
    weak_self: Option<rc::Weak<RefCell<Self>>>,
    platform: Rc<dyn platform::Platform>,
    font_cache: Arc<FontCache>,
    assets: Arc<AssetCache>,
    ctx: AppContext,
    actions: HashMap<TypeId, HashMap<String, Vec<Box<ActionCallback>>>>,
    global_actions: HashMap<String, Vec<Box<GlobalActionCallback>>>,
    keystroke_matcher: keymap::Matcher,
    next_entity_id: usize,
    next_window_id: usize,
    next_task_id: usize,
    subscriptions: HashMap<usize, Vec<Subscription>>,
    observations: HashMap<usize, Vec<Observation>>,
    window_invalidations: HashMap<usize, WindowInvalidation>,
    presenters_and_platform_windows:
        HashMap<usize, (Rc<RefCell<Presenter>>, Box<dyn platform::Window>)>,
    debug_elements_callbacks: HashMap<usize, Box<dyn Fn(&AppContext) -> crate::json::Value>>,
    foreground: Rc<executor::Foreground>,
    future_handlers: Rc<RefCell<HashMap<usize, FutureHandler>>>,
    stream_handlers: Rc<RefCell<HashMap<usize, StreamHandler>>>,
    task_done: Arc<Condvar>,
    pending_effects: VecDeque<Effect>,
    pending_flushes: usize,
    flushing_effects: bool,
}

impl MutableAppContext {
    pub fn new(
        foreground: Rc<executor::Foreground>,
        platform: Rc<dyn platform::Platform>,
        asset_source: impl AssetSource,
    ) -> Self {
        let fonts = platform.fonts();
        Self {
            weak_self: None,
            platform,
            font_cache: Arc::new(FontCache::new(fonts)),
            assets: Arc::new(AssetCache::new(asset_source)),
            ctx: AppContext {
                models: HashMap::new(),
                windows: HashMap::new(),
                ref_counts: Arc::new(Mutex::new(RefCounts::default())),
                background: Arc::new(executor::Background::new()),
<<<<<<< HEAD
                thread_pool: scoped_pool::Pool::new(num_cpus::get()),
=======
                scoped_pool: scoped_pool::Pool::new(num_cpus::get()),
>>>>>>> d0ae44c1
            },
            actions: HashMap::new(),
            global_actions: HashMap::new(),
            keystroke_matcher: keymap::Matcher::default(),
            next_entity_id: 0,
            next_window_id: 0,
            next_task_id: 0,
            subscriptions: HashMap::new(),
            observations: HashMap::new(),
            window_invalidations: HashMap::new(),
            presenters_and_platform_windows: HashMap::new(),
            debug_elements_callbacks: HashMap::new(),
            foreground,
            future_handlers: Default::default(),
            stream_handlers: Default::default(),
            task_done: Default::default(),
            pending_effects: VecDeque::new(),
            pending_flushes: 0,
            flushing_effects: false,
        }
    }

    pub fn upgrade(&self) -> App {
        App(self.weak_self.as_ref().unwrap().upgrade().unwrap())
    }

    pub fn platform(&self) -> Rc<dyn platform::Platform> {
        self.platform.clone()
    }

    pub fn font_cache(&self) -> &Arc<FontCache> {
        &self.font_cache
    }

    pub fn foreground_executor(&self) -> &Rc<executor::Foreground> {
        &self.foreground
    }

    pub fn background_executor(&self) -> &Arc<executor::Background> {
        &self.ctx.background
    }

    pub fn on_debug_elements<F>(&mut self, window_id: usize, callback: F)
    where
        F: 'static + Fn(&AppContext) -> crate::json::Value,
    {
        self.debug_elements_callbacks
            .insert(window_id, Box::new(callback));
    }

    pub fn debug_elements(&self, window_id: usize) -> Option<crate::json::Value> {
        self.debug_elements_callbacks
            .get(&window_id)
            .map(|debug_elements| debug_elements(&self.ctx))
    }

    pub fn add_action<S, V, T, F>(&mut self, name: S, mut handler: F)
    where
        S: Into<String>,
        V: View,
        T: Any,
        F: 'static + FnMut(&mut V, &T, &mut ViewContext<V>),
    {
        let name = name.into();
        let name_clone = name.clone();
        let handler = Box::new(
            move |view: &mut dyn AnyView,
                  arg: &dyn Any,
                  app: &mut MutableAppContext,
                  window_id: usize,
                  view_id: usize| {
                match arg.downcast_ref() {
                    Some(arg) => {
                        let mut ctx = ViewContext::new(app, window_id, view_id);
                        handler(
                            view.as_any_mut()
                                .downcast_mut()
                                .expect("downcast is type safe"),
                            arg,
                            &mut ctx,
                        );
                        ctx.halt_action_dispatch
                    }
                    None => {
                        log::error!("Could not downcast argument for action {}", name_clone);
                        false
                    }
                }
            },
        );

        self.actions
            .entry(TypeId::of::<V>())
            .or_default()
            .entry(name)
            .or_default()
            .push(handler);
    }

    pub fn add_global_action<S, T, F>(&mut self, name: S, mut handler: F)
    where
        S: Into<String>,
        T: 'static + Any,
        F: 'static + FnMut(&T, &mut MutableAppContext),
    {
        let name = name.into();
        let name_clone = name.clone();
        let handler = Box::new(move |arg: &dyn Any, app: &mut MutableAppContext| {
            if let Some(arg) = arg.downcast_ref() {
                handler(arg, app);
            } else {
                log::error!("Could not downcast argument for action {}", name_clone);
            }
        });

        self.global_actions.entry(name).or_default().push(handler);
    }

    pub fn window_ids(&self) -> impl Iterator<Item = usize> + '_ {
        self.ctx.windows.keys().cloned()
    }

    pub fn root_view<T: View>(&self, window_id: usize) -> Option<ViewHandle<T>> {
        self.ctx
            .windows
            .get(&window_id)
            .and_then(|window| window.root_view.as_ref().unwrap().clone().downcast::<T>())
    }

    pub fn root_view_id(&self, window_id: usize) -> Option<usize> {
        self.ctx.root_view_id(window_id)
    }

    pub fn focused_view_id(&self, window_id: usize) -> Option<usize> {
        self.ctx.focused_view_id(window_id)
    }

    pub fn render_view(&self, window_id: usize, view_id: usize) -> Result<ElementBox> {
        self.ctx.render_view(window_id, view_id)
    }

    pub fn render_views(&self, window_id: usize) -> Result<HashMap<usize, ElementBox>> {
        self.ctx.render_views(window_id)
    }

    pub fn update<T, F: FnOnce() -> T>(&mut self, callback: F) -> T {
        self.pending_flushes += 1;
        let result = callback();
        self.flush_effects();
        result
    }

    pub fn set_menus(&self, menus: Vec<Menu>) {
        self.platform.set_menus(menus);
    }

    pub fn prompt_for_paths<F>(&self, options: PathPromptOptions, done_fn: F)
    where
        F: 'static + FnOnce(Option<Vec<PathBuf>>, &mut MutableAppContext),
    {
        let app = self.weak_self.as_ref().unwrap().upgrade().unwrap();
        let foreground = self.foreground.clone();
        self.platform().prompt_for_paths(
            options,
            Box::new(move |paths| {
                foreground
                    .spawn(async move { (done_fn)(paths, &mut *app.borrow_mut()) })
                    .detach();
            }),
        );
    }

    pub fn dispatch_action<T: 'static + Any>(
        &mut self,
        window_id: usize,
        responder_chain: Vec<usize>,
        name: &str,
        arg: T,
    ) {
        self.dispatch_action_any(window_id, &responder_chain, name, Box::new(arg).as_ref());
    }

    fn dispatch_action_any(
        &mut self,
        window_id: usize,
        path: &[usize],
        name: &str,
        arg: &dyn Any,
    ) -> bool {
        self.pending_flushes += 1;
        let mut halted_dispatch = false;

        for view_id in path.iter().rev() {
            if let Some(mut view) = self
                .ctx
                .windows
                .get_mut(&window_id)
                .and_then(|w| w.views.remove(view_id))
            {
                let type_id = view.as_any().type_id();

                if let Some((name, mut handlers)) = self
                    .actions
                    .get_mut(&type_id)
                    .and_then(|h| h.remove_entry(name))
                {
                    for handler in handlers.iter_mut().rev() {
                        let halt_dispatch = handler(view.as_mut(), arg, self, window_id, *view_id);
                        if halt_dispatch {
                            halted_dispatch = true;
                            break;
                        }
                    }
                    self.actions
                        .get_mut(&type_id)
                        .unwrap()
                        .insert(name, handlers);
                }

                self.ctx
                    .windows
                    .get_mut(&window_id)
                    .unwrap()
                    .views
                    .insert(*view_id, view);

                if halted_dispatch {
                    break;
                }
            }
        }

        if !halted_dispatch {
            self.dispatch_global_action_any(name, arg);
        }

        self.flush_effects();
        halted_dispatch
    }

    pub fn dispatch_global_action<T: 'static + Any>(&mut self, name: &str, arg: T) {
        self.dispatch_global_action_any(name, Box::new(arg).as_ref());
    }

    fn dispatch_global_action_any(&mut self, name: &str, arg: &dyn Any) {
        if let Some((name, mut handlers)) = self.global_actions.remove_entry(name) {
            self.pending_flushes += 1;
            for handler in handlers.iter_mut().rev() {
                handler(arg, self);
            }
            self.global_actions.insert(name, handlers);
            self.flush_effects();
        }
    }

    pub fn add_bindings<T: IntoIterator<Item = keymap::Binding>>(&mut self, bindings: T) {
        self.keystroke_matcher.add_bindings(bindings);
    }

    pub fn dispatch_keystroke(
        &mut self,
        window_id: usize,
        responder_chain: Vec<usize>,
        keystroke: &Keystroke,
    ) -> Result<bool> {
        let mut context_chain = Vec::new();
        let mut context = keymap::Context::default();
        for view_id in &responder_chain {
            if let Some(view) = self
                .ctx
                .windows
                .get(&window_id)
                .and_then(|w| w.views.get(view_id))
            {
                context.extend(view.keymap_context(self.as_ref()));
                context_chain.push(context.clone());
            } else {
                return Err(anyhow!(
                    "View {} in responder chain does not exist",
                    view_id
                ));
            }
        }

        let mut pending = false;
        for (i, ctx) in context_chain.iter().enumerate().rev() {
            match self
                .keystroke_matcher
                .push_keystroke(keystroke.clone(), responder_chain[i], ctx)
            {
                MatchResult::None => {}
                MatchResult::Pending => pending = true,
                MatchResult::Action { name, arg } => {
                    if self.dispatch_action_any(
                        window_id,
                        &responder_chain[0..=i],
                        &name,
                        arg.as_ref().map(|arg| arg.as_ref()).unwrap_or(&()),
                    ) {
                        return Ok(true);
                    }
                }
            }
        }

        Ok(pending)
    }

    pub fn add_model<T, F>(&mut self, build_model: F) -> ModelHandle<T>
    where
        T: Entity,
        F: FnOnce(&mut ModelContext<T>) -> T,
    {
        self.pending_flushes += 1;
        let model_id = post_inc(&mut self.next_entity_id);
        let mut ctx = ModelContext::new(self, model_id);
        let model = build_model(&mut ctx);
        self.ctx.models.insert(model_id, Box::new(model));
        self.flush_effects();
        ModelHandle::new(model_id, &self.ctx.ref_counts)
    }

    pub fn add_window<T, F>(&mut self, build_root_view: F) -> (usize, ViewHandle<T>)
    where
        T: View,
        F: FnOnce(&mut ViewContext<T>) -> T,
    {
        self.pending_flushes += 1;
        let window_id = post_inc(&mut self.next_window_id);
        self.ctx.windows.insert(window_id, Window::default());
        self.open_platform_window(window_id);
        let root_handle = self.add_view(window_id, build_root_view);
        self.ctx.windows.get_mut(&window_id).unwrap().root_view = Some(root_handle.clone().into());
        self.focus(window_id, root_handle.id());
        self.flush_effects();

        (window_id, root_handle)
    }

    fn open_platform_window(&mut self, window_id: usize) {
        let mut window = self.platform.open_window(
            window_id,
            WindowOptions {
                bounds: RectF::new(vec2f(0., 0.), vec2f(1024., 768.)),
                title: "Zed".into(),
            },
            self.foreground.clone(),
        );
        let text_layout_cache = TextLayoutCache::new(self.platform.fonts());
        let presenter = Rc::new(RefCell::new(Presenter::new(
            window_id,
            self.font_cache.clone(),
            text_layout_cache,
            self.assets.clone(),
            self,
        )));

        {
            let mut app = self.upgrade();
            let presenter = presenter.clone();
            window.on_event(Box::new(move |event| {
                app.update(|ctx| {
                    if let Event::KeyDown { keystroke, .. } = &event {
                        if ctx
                            .dispatch_keystroke(
                                window_id,
                                presenter.borrow().dispatch_path(ctx.as_ref()),
                                keystroke,
                            )
                            .unwrap()
                        {
                            return;
                        }
                    }

                    let actions = presenter.borrow_mut().dispatch_event(event, ctx.as_ref());
                    for action in actions {
                        ctx.dispatch_action_any(
                            window_id,
                            &action.path,
                            action.name,
                            action.arg.as_ref(),
                        );
                    }
                })
            }));
        }

        {
            let mut app = self.upgrade();
            let presenter = presenter.clone();
            window.on_resize(Box::new(move |window| {
                app.update(|ctx| {
                    let scene = presenter.borrow_mut().build_scene(
                        window.size(),
                        window.scale_factor(),
                        ctx,
                    );
                    window.present_scene(scene);
                })
            }));
        }

        self.presenters_and_platform_windows
            .insert(window_id, (presenter.clone(), window));

        self.on_debug_elements(window_id, move |ctx| {
            presenter.borrow().debug_elements(ctx).unwrap()
        });
    }

    pub fn add_view<T, F>(&mut self, window_id: usize, build_view: F) -> ViewHandle<T>
    where
        T: View,
        F: FnOnce(&mut ViewContext<T>) -> T,
    {
        self.add_option_view(window_id, |ctx| Some(build_view(ctx)))
            .unwrap()
    }

    pub fn add_option_view<T, F>(
        &mut self,
        window_id: usize,
        build_view: F,
    ) -> Option<ViewHandle<T>>
    where
        T: View,
        F: FnOnce(&mut ViewContext<T>) -> Option<T>,
    {
        let view_id = post_inc(&mut self.next_entity_id);
        self.pending_flushes += 1;
        let mut ctx = ViewContext::new(self, window_id, view_id);
        let handle = if let Some(view) = build_view(&mut ctx) {
            if let Some(window) = self.ctx.windows.get_mut(&window_id) {
                window.views.insert(view_id, Box::new(view));
            } else {
                panic!("Window does not exist");
            }
            self.window_invalidations
                .entry(window_id)
                .or_default()
                .updated
                .insert(view_id);
            Some(ViewHandle::new(window_id, view_id, &self.ctx.ref_counts))
        } else {
            None
        };
        self.flush_effects();
        handle
    }

    fn remove_dropped_entities(&mut self) {
        loop {
            let (dropped_models, dropped_views) = self.ctx.ref_counts.lock().take_dropped();
            if dropped_models.is_empty() && dropped_views.is_empty() {
                break;
            }

            for model_id in dropped_models {
                self.ctx.models.remove(&model_id);
                self.subscriptions.remove(&model_id);
                self.observations.remove(&model_id);
            }

            for (window_id, view_id) in dropped_views {
                self.subscriptions.remove(&view_id);
                self.observations.remove(&view_id);
                if let Some(window) = self.ctx.windows.get_mut(&window_id) {
                    self.window_invalidations
                        .entry(window_id)
                        .or_default()
                        .removed
                        .push(view_id);
                    window.views.remove(&view_id);
                }
            }
        }
    }

    fn flush_effects(&mut self) {
        self.pending_flushes = self.pending_flushes.saturating_sub(1);

        if !self.flushing_effects && self.pending_flushes == 0 {
            self.flushing_effects = true;

            while let Some(effect) = self.pending_effects.pop_front() {
                match effect {
                    Effect::Event { entity_id, payload } => self.emit_event(entity_id, payload),
                    Effect::ModelNotification { model_id } => self.notify_model_observers(model_id),
                    Effect::ViewNotification { window_id, view_id } => {
                        self.notify_view_observers(window_id, view_id)
                    }
                    Effect::Focus { window_id, view_id } => {
                        self.focus(window_id, view_id);
                    }
                }
            }

            self.flushing_effects = false;
            self.remove_dropped_entities();
            self.update_windows();
        }
    }

    fn update_windows(&mut self) {
        let mut invalidations = HashMap::new();
        std::mem::swap(&mut invalidations, &mut self.window_invalidations);

        for (window_id, invalidation) in invalidations {
            if let Some((presenter, mut window)) =
                self.presenters_and_platform_windows.remove(&window_id)
            {
                {
                    let mut presenter = presenter.borrow_mut();
                    presenter.invalidate(invalidation, self.as_ref());
                    let scene = presenter.build_scene(window.size(), window.scale_factor(), self);
                    window.present_scene(scene);
                }
                self.presenters_and_platform_windows
                    .insert(window_id, (presenter, window));
            }
        }
    }

    fn emit_event(&mut self, entity_id: usize, payload: Box<dyn Any>) {
        if let Some(subscriptions) = self.subscriptions.remove(&entity_id) {
            for mut subscription in subscriptions {
                let alive = match &mut subscription {
                    Subscription::FromModel { model_id, callback } => {
                        if let Some(mut model) = self.ctx.models.remove(model_id) {
                            callback(model.as_any_mut(), payload.as_ref(), self, *model_id);
                            self.ctx.models.insert(*model_id, model);
                            true
                        } else {
                            false
                        }
                    }
                    Subscription::FromView {
                        window_id,
                        view_id,
                        callback,
                    } => {
                        if let Some(mut view) = self
                            .ctx
                            .windows
                            .get_mut(&window_id)
                            .and_then(|window| window.views.remove(view_id))
                        {
                            callback(
                                view.as_any_mut(),
                                payload.as_ref(),
                                self,
                                *window_id,
                                *view_id,
                            );
                            self.ctx
                                .windows
                                .get_mut(&window_id)
                                .unwrap()
                                .views
                                .insert(*view_id, view);
                            true
                        } else {
                            false
                        }
                    }
                };

                if alive {
                    self.subscriptions
                        .entry(entity_id)
                        .or_default()
                        .push(subscription);
                }
            }
        }
    }

    fn notify_model_observers(&mut self, observed_id: usize) {
        if let Some(observations) = self.observations.remove(&observed_id) {
            if self.ctx.models.contains_key(&observed_id) {
                for mut observation in observations {
                    let alive = match &mut observation {
                        Observation::FromModel { model_id, callback } => {
                            if let Some(mut model) = self.ctx.models.remove(model_id) {
                                callback(model.as_any_mut(), observed_id, self, *model_id);
                                self.ctx.models.insert(*model_id, model);
                                true
                            } else {
                                false
                            }
                        }
                        Observation::FromView {
                            window_id,
                            view_id,
                            callback,
                        } => {
                            if let Some(mut view) = self
                                .ctx
                                .windows
                                .get_mut(window_id)
                                .and_then(|w| w.views.remove(view_id))
                            {
                                callback(
                                    view.as_any_mut(),
                                    observed_id,
                                    self,
                                    *window_id,
                                    *view_id,
                                );
                                self.ctx
                                    .windows
                                    .get_mut(window_id)
                                    .unwrap()
                                    .views
                                    .insert(*view_id, view);
                                true
                            } else {
                                false
                            }
                        }
                    };

                    if alive {
                        self.observations
                            .entry(observed_id)
                            .or_default()
                            .push(observation);
                    }
                }
            }
        }
    }

    fn notify_view_observers(&mut self, window_id: usize, view_id: usize) {
        self.window_invalidations
            .entry(window_id)
            .or_default()
            .updated
            .insert(view_id);
    }

    fn focus(&mut self, window_id: usize, focused_id: usize) {
        if self
            .ctx
            .windows
            .get(&window_id)
            .and_then(|w| w.focused_view)
            .map_or(false, |cur_focused| cur_focused == focused_id)
        {
            return;
        }

        self.pending_flushes += 1;

        if let Some((blurred_id, mut blurred)) =
            self.ctx.windows.get_mut(&window_id).and_then(|w| {
                let blurred_view = w.focused_view;
                w.focused_view = Some(focused_id);
                blurred_view.and_then(|id| w.views.remove(&id).map(|view| (id, view)))
            })
        {
            blurred.on_blur(self, window_id, blurred_id);
            self.ctx
                .windows
                .get_mut(&window_id)
                .unwrap()
                .views
                .insert(blurred_id, blurred);
        }

        if let Some(mut focused) = self
            .ctx
            .windows
            .get_mut(&window_id)
            .and_then(|w| w.views.remove(&focused_id))
        {
            focused.on_focus(self, window_id, focused_id);
            self.ctx
                .windows
                .get_mut(&window_id)
                .unwrap()
                .views
                .insert(focused_id, focused);
        }

        self.flush_effects();
    }

    fn spawn<F, T>(&mut self, future: F) -> EntityTask<T>
    where
        F: 'static + Future,
        T: 'static,
    {
        let task_id = post_inc(&mut self.next_task_id);
        let app = self.weak_self.as_ref().unwrap().upgrade().unwrap();
        let task = {
            let app = app.clone();
            self.foreground.spawn(async move {
                let output = future.await;
                *app.borrow_mut()
                    .handle_future_output(task_id, Box::new(output))
                    .downcast::<T>()
                    .unwrap()
            })
        };
        EntityTask::new(
            task_id,
            task,
            TaskHandlerMap::Future(self.future_handlers.clone()),
            self.task_done.clone(),
        )
    }

    fn spawn_stream<F, T>(&mut self, mut stream: F) -> EntityTask<T>
    where
        F: 'static + Stream + Unpin,
        T: 'static,
    {
        let task_id = post_inc(&mut self.next_task_id);
        let app = self.weak_self.as_ref().unwrap().upgrade().unwrap();
        let task = self.foreground.spawn(async move {
            loop {
                match stream.next().await {
                    Some(item) => {
                        let mut app = app.borrow_mut();
                        if app.handle_stream_item(task_id, Box::new(item)) {
                            break;
                        }
                    }
                    None => {
                        break;
                    }
                }
            }

            *app.borrow_mut()
                .stream_completed(task_id)
                .downcast::<T>()
                .unwrap()
        });

        EntityTask::new(
            task_id,
            task,
            TaskHandlerMap::Stream(self.stream_handlers.clone()),
            self.task_done.clone(),
        )
    }

    fn handle_future_output(&mut self, task_id: usize, output: Box<dyn Any>) -> Box<dyn Any> {
        self.pending_flushes += 1;
        let future_callback = self.future_handlers.borrow_mut().remove(&task_id).unwrap();
        let result = future_callback(output, self);
        self.flush_effects();
        self.task_done.notify_all();
        result
    }

    fn handle_stream_item(&mut self, task_id: usize, output: Box<dyn Any>) -> bool {
        self.pending_flushes += 1;

        let mut handler = self.stream_handlers.borrow_mut().remove(&task_id).unwrap();
        let halt = (handler.item_callback)(output, self);
        self.stream_handlers.borrow_mut().insert(task_id, handler);

        self.flush_effects();
        halt
    }

    fn stream_completed(&mut self, task_id: usize) -> Box<dyn Any> {
        self.pending_flushes += 1;

        let handler = self.stream_handlers.borrow_mut().remove(&task_id).unwrap();
        let result = (handler.done_callback)(self);

        self.flush_effects();
        self.task_done.notify_all();
        result
    }

    pub fn finish_pending_tasks(&self) -> impl Future<Output = ()> {
        let mut pending_tasks = self
            .future_handlers
            .borrow()
            .keys()
            .cloned()
            .collect::<HashSet<_>>();
        pending_tasks.extend(self.stream_handlers.borrow().keys());

        let task_done = self.task_done.clone();
        let future_handlers = self.future_handlers.clone();
        let stream_handlers = self.stream_handlers.clone();

        async move {
            // A Condvar expects the condition to be protected by a Mutex, but in this case we know
            // that this logic will always run on the main thread.
            let mutex = async_std::sync::Mutex::new(());
            loop {
                {
                    let future_handlers = future_handlers.borrow();
                    let stream_handlers = stream_handlers.borrow();
                    pending_tasks.retain(|task_id| {
                        future_handlers.contains_key(task_id)
                            || stream_handlers.contains_key(task_id)
                    });
                    if pending_tasks.is_empty() {
                        break;
                    }
                }
                task_done.wait(mutex.lock().await).await;
            }
        }
    }

    pub fn write_to_clipboard(&self, item: ClipboardItem) {
        self.platform.write_to_clipboard(item);
    }

    pub fn read_from_clipboard(&self) -> Option<ClipboardItem> {
        self.platform.read_from_clipboard()
    }
}

impl ReadModel for MutableAppContext {
    fn read_model<T: Entity>(&self, handle: &ModelHandle<T>) -> &T {
        if let Some(model) = self.ctx.models.get(&handle.model_id) {
            model
                .as_any()
                .downcast_ref()
                .expect("Downcast is type safe")
        } else {
            panic!("Circular model reference");
        }
    }
}

impl UpdateModel for MutableAppContext {
    fn update_model<T, F, S>(&mut self, handle: &ModelHandle<T>, update: F) -> S
    where
        T: Entity,
        F: FnOnce(&mut T, &mut ModelContext<T>) -> S,
    {
        if let Some(mut model) = self.ctx.models.remove(&handle.model_id) {
            self.pending_flushes += 1;
            let mut ctx = ModelContext::new(self, handle.model_id);
            let result = update(
                model
                    .as_any_mut()
                    .downcast_mut()
                    .expect("Downcast is type safe"),
                &mut ctx,
            );
            self.ctx.models.insert(handle.model_id, model);
            self.flush_effects();
            result
        } else {
            panic!("Circular model update");
        }
    }
}

impl ReadView for MutableAppContext {
    fn read_view<T: View>(&self, handle: &ViewHandle<T>) -> &T {
        if let Some(window) = self.ctx.windows.get(&handle.window_id) {
            if let Some(view) = window.views.get(&handle.view_id) {
                view.as_any().downcast_ref().expect("Downcast is type safe")
            } else {
                panic!("Circular view reference");
            }
        } else {
            panic!("Window does not exist");
        }
    }
}

impl UpdateView for MutableAppContext {
    fn update_view<T, F, S>(&mut self, handle: &ViewHandle<T>, update: F) -> S
    where
        T: View,
        F: FnOnce(&mut T, &mut ViewContext<T>) -> S,
    {
        self.pending_flushes += 1;
        let mut view = if let Some(window) = self.ctx.windows.get_mut(&handle.window_id) {
            if let Some(view) = window.views.remove(&handle.view_id) {
                view
            } else {
                panic!("Circular view update");
            }
        } else {
            panic!("Window does not exist");
        };

        let mut ctx = ViewContext::new(self, handle.window_id, handle.view_id);
        let result = update(
            view.as_any_mut()
                .downcast_mut()
                .expect("Downcast is type safe"),
            &mut ctx,
        );
        self.ctx
            .windows
            .get_mut(&handle.window_id)
            .unwrap()
            .views
            .insert(handle.view_id, view);
        self.flush_effects();
        result
    }
}

impl AsRef<AppContext> for MutableAppContext {
    fn as_ref(&self) -> &AppContext {
        &self.ctx
    }
}

pub struct AppContext {
    models: HashMap<usize, Box<dyn AnyModel>>,
    windows: HashMap<usize, Window>,
    background: Arc<executor::Background>,
    ref_counts: Arc<Mutex<RefCounts>>,
<<<<<<< HEAD
    thread_pool: scoped_pool::Pool,
=======
    scoped_pool: scoped_pool::Pool,
>>>>>>> d0ae44c1
}

impl AppContext {
    pub fn root_view_id(&self, window_id: usize) -> Option<usize> {
        self.windows
            .get(&window_id)
            .and_then(|window| window.root_view.as_ref().map(|v| v.id()))
    }

    pub fn focused_view_id(&self, window_id: usize) -> Option<usize> {
        self.windows
            .get(&window_id)
            .and_then(|window| window.focused_view)
    }

    pub fn render_view(&self, window_id: usize, view_id: usize) -> Result<ElementBox> {
        self.windows
            .get(&window_id)
            .and_then(|w| w.views.get(&view_id))
            .map(|v| v.render(self))
            .ok_or(anyhow!("view not found"))
    }

    pub fn render_views(&self, window_id: usize) -> Result<HashMap<usize, ElementBox>> {
        self.windows
            .get(&window_id)
            .map(|w| {
                w.views
                    .iter()
                    .map(|(id, view)| (*id, view.render(self)))
                    .collect::<HashMap<_, ElementBox>>()
            })
            .ok_or(anyhow!("window not found"))
    }

    pub fn background_executor(&self) -> &Arc<executor::Background> {
        &self.background
    }

<<<<<<< HEAD
    pub fn thread_pool(&self) -> &scoped_pool::Pool {
        &self.thread_pool
=======
    pub fn scoped_pool(&self) -> &scoped_pool::Pool {
        &self.scoped_pool
>>>>>>> d0ae44c1
    }
}

impl ReadModel for AppContext {
    fn read_model<T: Entity>(&self, handle: &ModelHandle<T>) -> &T {
        if let Some(model) = self.models.get(&handle.model_id) {
            model
                .as_any()
                .downcast_ref()
                .expect("downcast should be type safe")
        } else {
            panic!("circular model reference");
        }
    }
}

impl ReadView for AppContext {
    fn read_view<T: View>(&self, handle: &ViewHandle<T>) -> &T {
        if let Some(window) = self.windows.get(&handle.window_id) {
            if let Some(view) = window.views.get(&handle.view_id) {
                view.as_any()
                    .downcast_ref()
                    .expect("downcast should be type safe")
            } else {
                panic!("circular view reference");
            }
        } else {
            panic!("window does not exist");
        }
    }
}

#[derive(Default)]
struct Window {
    views: HashMap<usize, Box<dyn AnyView>>,
    root_view: Option<AnyViewHandle>,
    focused_view: Option<usize>,
}

#[derive(Default, Clone)]
pub struct WindowInvalidation {
    pub updated: HashSet<usize>,
    pub removed: Vec<usize>,
}

pub enum Effect {
    Event {
        entity_id: usize,
        payload: Box<dyn Any>,
    },
    ModelNotification {
        model_id: usize,
    },
    ViewNotification {
        window_id: usize,
        view_id: usize,
    },
    Focus {
        window_id: usize,
        view_id: usize,
    },
}

pub trait AnyModel: Send + Sync {
    fn as_any(&self) -> &dyn Any;
    fn as_any_mut(&mut self) -> &mut dyn Any;
}

impl<T> AnyModel for T
where
    T: Entity,
{
    fn as_any(&self) -> &dyn Any {
        self
    }

    fn as_any_mut(&mut self) -> &mut dyn Any {
        self
    }
}

pub trait AnyView: Send + Sync {
    fn as_any(&self) -> &dyn Any;
    fn as_any_mut(&mut self) -> &mut dyn Any;
    fn ui_name(&self) -> &'static str;
    fn render<'a>(&self, app: &AppContext) -> ElementBox;
    fn on_focus(&mut self, app: &mut MutableAppContext, window_id: usize, view_id: usize);
    fn on_blur(&mut self, app: &mut MutableAppContext, window_id: usize, view_id: usize);
    fn keymap_context(&self, app: &AppContext) -> keymap::Context;
}

impl<T> AnyView for T
where
    T: View,
{
    fn as_any(&self) -> &dyn Any {
        self
    }

    fn as_any_mut(&mut self) -> &mut dyn Any {
        self
    }

    fn ui_name(&self) -> &'static str {
        T::ui_name()
    }

    fn render<'a>(&self, app: &AppContext) -> ElementBox {
        View::render(self, app)
    }

    fn on_focus(&mut self, app: &mut MutableAppContext, window_id: usize, view_id: usize) {
        let mut ctx = ViewContext::new(app, window_id, view_id);
        View::on_focus(self, &mut ctx);
    }

    fn on_blur(&mut self, app: &mut MutableAppContext, window_id: usize, view_id: usize) {
        let mut ctx = ViewContext::new(app, window_id, view_id);
        View::on_blur(self, &mut ctx);
    }

    fn keymap_context(&self, app: &AppContext) -> keymap::Context {
        View::keymap_context(self, app)
    }
}

pub struct ModelContext<'a, T: ?Sized> {
    app: &'a mut MutableAppContext,
    model_id: usize,
    model_type: PhantomData<T>,
    halt_stream: bool,
}

impl<'a, T: Entity> ModelContext<'a, T> {
    fn new(app: &'a mut MutableAppContext, model_id: usize) -> Self {
        Self {
            app,
            model_id,
            model_type: PhantomData,
            halt_stream: false,
        }
    }

    pub fn background_executor(&self) -> &Arc<executor::Background> {
        &self.app.ctx.background
    }

    pub fn thread_pool(&self) -> &scoped_pool::Pool {
        &self.app.ctx.thread_pool
    }

    pub fn halt_stream(&mut self) {
        self.halt_stream = true;
    }

    pub fn model_id(&self) -> usize {
        self.model_id
    }

    pub fn add_model<S, F>(&mut self, build_model: F) -> ModelHandle<S>
    where
        S: Entity,
        F: FnOnce(&mut ModelContext<S>) -> S,
    {
        self.app.add_model(build_model)
    }

    pub fn subscribe<S: Entity, F>(&mut self, handle: &ModelHandle<S>, mut callback: F)
    where
        S::Event: 'static,
        F: 'static + FnMut(&mut T, &S::Event, &mut ModelContext<T>),
    {
        self.app
            .subscriptions
            .entry(handle.model_id)
            .or_default()
            .push(Subscription::FromModel {
                model_id: self.model_id,
                callback: Box::new(move |model, payload, app, model_id| {
                    let model = model.downcast_mut().expect("downcast is type safe");
                    let payload = payload.downcast_ref().expect("downcast is type safe");
                    let mut ctx = ModelContext::new(app, model_id);
                    callback(model, payload, &mut ctx);
                }),
            });
    }

    pub fn emit(&mut self, payload: T::Event) {
        self.app.pending_effects.push_back(Effect::Event {
            entity_id: self.model_id,
            payload: Box::new(payload),
        });
    }

    pub fn observe<S, F>(&mut self, handle: &ModelHandle<S>, mut callback: F)
    where
        S: Entity,
        F: 'static + FnMut(&mut T, ModelHandle<S>, &mut ModelContext<T>),
    {
        self.app
            .observations
            .entry(handle.model_id)
            .or_default()
            .push(Observation::FromModel {
                model_id: self.model_id,
                callback: Box::new(move |model, observed_id, app, model_id| {
                    let model = model.downcast_mut().expect("downcast is type safe");
                    let observed = ModelHandle::new(observed_id, &app.ctx.ref_counts);
                    let mut ctx = ModelContext::new(app, model_id);
                    callback(model, observed, &mut ctx);
                }),
            });
    }

    pub fn notify(&mut self) {
        self.app
            .pending_effects
            .push_back(Effect::ModelNotification {
                model_id: self.model_id,
            });
    }

    fn handle(&self) -> ModelHandle<T> {
        ModelHandle::new(self.model_id, &self.app.ctx.ref_counts)
    }

    pub fn spawn<S, F, U>(&mut self, future: S, callback: F) -> EntityTask<U>
    where
        S: 'static + Future,
        F: 'static + FnOnce(&mut T, S::Output, &mut ModelContext<T>) -> U,
        U: 'static,
    {
        let handle = self.handle();
        let task = self.app.spawn::<S, U>(future);

        self.app.future_handlers.borrow_mut().insert(
            task.id,
            Box::new(move |output, ctx| {
                let output = *output.downcast().unwrap();
                handle.update(ctx, |model, ctx| Box::new(callback(model, output, ctx)))
            }),
        );

        task
    }

    pub fn spawn_stream<S, F, G, U>(
        &mut self,
        stream: S,
        mut item_callback: F,
        done_callback: G,
    ) -> EntityTask<U>
    where
        S: 'static + Stream + Unpin,
        F: 'static + FnMut(&mut T, S::Item, &mut ModelContext<T>),
        G: 'static + FnOnce(&mut T, &mut ModelContext<T>) -> U,
        U: 'static + Any,
    {
        let handle = self.handle();
        let task = self.app.spawn_stream(stream);

        self.app.stream_handlers.borrow_mut().insert(
            task.id,
            StreamHandler {
                item_callback: {
                    let handle = handle.clone();
                    Box::new(move |output, app| {
                        let output = *output.downcast().unwrap();
                        handle.update(app, |model, ctx| {
                            item_callback(model, output, ctx);
                            ctx.halt_stream
                        })
                    })
                },
                done_callback: Box::new(move |app| {
                    handle.update(app, |model, ctx| Box::new(done_callback(model, ctx)))
                }),
            },
        );

        task
    }
}

impl<M> AsRef<AppContext> for ModelContext<'_, M> {
    fn as_ref(&self) -> &AppContext {
        &self.app.ctx
    }
}

impl<M> AsMut<MutableAppContext> for ModelContext<'_, M> {
    fn as_mut(&mut self) -> &mut MutableAppContext {
        self.app
    }
}

impl<M> ReadModel for ModelContext<'_, M> {
    fn read_model<T: Entity>(&self, handle: &ModelHandle<T>) -> &T {
        self.app.read_model(handle)
    }
}

impl<M> UpdateModel for ModelContext<'_, M> {
    fn update_model<T, F, S>(&mut self, handle: &ModelHandle<T>, update: F) -> S
    where
        T: Entity,
        F: FnOnce(&mut T, &mut ModelContext<T>) -> S,
    {
        self.app.update_model(handle, update)
    }
}

pub struct ViewContext<'a, T: ?Sized> {
    app: &'a mut MutableAppContext,
    window_id: usize,
    view_id: usize,
    view_type: PhantomData<T>,
    halt_action_dispatch: bool,
    halt_stream: bool,
}

impl<'a, T: View> ViewContext<'a, T> {
    fn new(app: &'a mut MutableAppContext, window_id: usize, view_id: usize) -> Self {
        Self {
            app,
            window_id,
            view_id,
            view_type: PhantomData,
            halt_action_dispatch: true,
            halt_stream: false,
        }
    }

    pub fn handle(&self) -> ViewHandle<T> {
        ViewHandle::new(self.window_id, self.view_id, &self.app.ctx.ref_counts)
    }

    pub fn window_id(&self) -> usize {
        self.window_id
    }

    pub fn background_executor(&self) -> &Arc<executor::Background> {
        &self.app.ctx.background
    }

    pub fn debug_elements(&self) -> crate::json::Value {
        self.app.debug_elements(self.window_id).unwrap()
    }

    pub fn focus<S>(&mut self, handle: S)
    where
        S: Into<AnyViewHandle>,
    {
        let handle = handle.into();
        self.app.pending_effects.push_back(Effect::Focus {
            window_id: handle.window_id,
            view_id: handle.view_id,
        });
    }

    pub fn focus_self(&mut self) {
        self.app.pending_effects.push_back(Effect::Focus {
            window_id: self.window_id,
            view_id: self.view_id,
        });
    }

    pub fn add_model<S, F>(&mut self, build_model: F) -> ModelHandle<S>
    where
        S: Entity,
        F: FnOnce(&mut ModelContext<S>) -> S,
    {
        self.app.add_model(build_model)
    }

    pub fn add_view<S, F>(&mut self, build_view: F) -> ViewHandle<S>
    where
        S: View,
        F: FnOnce(&mut ViewContext<S>) -> S,
    {
        self.app.add_view(self.window_id, build_view)
    }

    pub fn add_option_view<S, F>(&mut self, build_view: F) -> Option<ViewHandle<S>>
    where
        S: View,
        F: FnOnce(&mut ViewContext<S>) -> Option<S>,
    {
        self.app.add_option_view(self.window_id, build_view)
    }

    pub fn subscribe_to_model<E, F>(&mut self, handle: &ModelHandle<E>, mut callback: F)
    where
        E: Entity,
        E::Event: 'static,
        F: 'static + FnMut(&mut T, ModelHandle<E>, &E::Event, &mut ViewContext<T>),
    {
        let emitter_handle = handle.downgrade();
        self.app
            .subscriptions
            .entry(handle.id())
            .or_default()
            .push(Subscription::FromView {
                window_id: self.window_id,
                view_id: self.view_id,
                callback: Box::new(move |view, payload, app, window_id, view_id| {
                    if let Some(emitter_handle) = emitter_handle.upgrade(app.as_ref()) {
                        let model = view.downcast_mut().expect("downcast is type safe");
                        let payload = payload.downcast_ref().expect("downcast is type safe");
                        let mut ctx = ViewContext::new(app, window_id, view_id);
                        callback(model, emitter_handle, payload, &mut ctx);
                    }
                }),
            });
    }

    pub fn subscribe_to_view<V, F>(&mut self, handle: &ViewHandle<V>, mut callback: F)
    where
        V: View,
        V::Event: 'static,
        F: 'static + FnMut(&mut T, ViewHandle<V>, &V::Event, &mut ViewContext<T>),
    {
        let emitter_handle = handle.downgrade();

        self.app
            .subscriptions
            .entry(handle.id())
            .or_default()
            .push(Subscription::FromView {
                window_id: self.window_id,
                view_id: self.view_id,
                callback: Box::new(move |view, payload, app, window_id, view_id| {
                    if let Some(emitter_handle) = emitter_handle.upgrade(app.as_ref()) {
                        let model = view.downcast_mut().expect("downcast is type safe");
                        let payload = payload.downcast_ref().expect("downcast is type safe");
                        let mut ctx = ViewContext::new(app, window_id, view_id);
                        callback(model, emitter_handle, payload, &mut ctx);
                    }
                }),
            });
    }

    pub fn emit(&mut self, payload: T::Event) {
        self.app.pending_effects.push_back(Effect::Event {
            entity_id: self.view_id,
            payload: Box::new(payload),
        });
    }

    pub fn observe<S, F>(&mut self, handle: &ModelHandle<S>, mut callback: F)
    where
        S: Entity,
        F: 'static + FnMut(&mut T, ModelHandle<S>, &mut ViewContext<T>),
    {
        self.app
            .observations
            .entry(handle.id())
            .or_default()
            .push(Observation::FromView {
                window_id: self.window_id,
                view_id: self.view_id,
                callback: Box::new(move |view, observed_id, app, window_id, view_id| {
                    let view = view.downcast_mut().expect("downcast is type safe");
                    let observed = ModelHandle::new(observed_id, &app.ctx.ref_counts);
                    let mut ctx = ViewContext::new(app, window_id, view_id);
                    callback(view, observed, &mut ctx);
                }),
            });
    }

    pub fn notify(&mut self) {
        self.app
            .pending_effects
            .push_back(Effect::ViewNotification {
                window_id: self.window_id,
                view_id: self.view_id,
            });
    }

    pub fn propagate_action(&mut self) {
        self.halt_action_dispatch = false;
    }

    pub fn halt_stream(&mut self) {
        self.halt_stream = true;
    }

    pub fn spawn<S, F, U>(&mut self, future: S, callback: F) -> EntityTask<U>
    where
        S: 'static + Future,
        F: 'static + FnOnce(&mut T, S::Output, &mut ViewContext<T>) -> U,
        U: 'static,
    {
        let handle = self.handle();
        let task = self.app.spawn(future);

        self.app.future_handlers.borrow_mut().insert(
            task.id,
            Box::new(move |output, app| {
                let output = *output.downcast().unwrap();
                handle.update(app, |view, ctx| Box::new(callback(view, output, ctx)))
            }),
        );

        task
    }

    pub fn spawn_stream<S, F, G, U>(
        &mut self,
        stream: S,
        mut item_callback: F,
        done_callback: G,
    ) -> EntityTask<U>
    where
        S: 'static + Stream + Unpin,
        F: 'static + FnMut(&mut T, S::Item, &mut ViewContext<T>),
        G: 'static + FnOnce(&mut T, &mut ViewContext<T>) -> U,
        U: 'static + Any,
    {
        let handle = self.handle();
        let task = self.app.spawn_stream(stream);
        self.app.stream_handlers.borrow_mut().insert(
            task.id,
            StreamHandler {
                item_callback: {
                    let handle = handle.clone();
                    Box::new(move |output, app| {
                        let output = *output.downcast().unwrap();
                        handle.update(app, |view, ctx| {
                            item_callback(view, output, ctx);
                            ctx.halt_stream
                        })
                    })
                },
                done_callback: Box::new(move |app| {
                    handle.update(app, |view, ctx| Box::new(done_callback(view, ctx)))
                }),
            },
        );
        task
    }
}

impl<M> AsRef<AppContext> for ViewContext<'_, M> {
    fn as_ref(&self) -> &AppContext {
        &self.app.ctx
    }
}

impl<M> AsMut<MutableAppContext> for ViewContext<'_, M> {
    fn as_mut(&mut self) -> &mut MutableAppContext {
        self.app
    }
}

impl<V> ReadModel for ViewContext<'_, V> {
    fn read_model<T: Entity>(&self, handle: &ModelHandle<T>) -> &T {
        self.app.read_model(handle)
    }
}

impl<V: View> UpdateModel for ViewContext<'_, V> {
    fn update_model<T, F, S>(&mut self, handle: &ModelHandle<T>, update: F) -> S
    where
        T: Entity,
        F: FnOnce(&mut T, &mut ModelContext<T>) -> S,
    {
        self.app.update_model(handle, update)
    }
}

impl<V: View> ReadView for ViewContext<'_, V> {
    fn read_view<T: View>(&self, handle: &ViewHandle<T>) -> &T {
        self.app.read_view(handle)
    }
}

impl<V: View> UpdateView for ViewContext<'_, V> {
    fn update_view<T, F, S>(&mut self, handle: &ViewHandle<T>, update: F) -> S
    where
        T: View,
        F: FnOnce(&mut T, &mut ViewContext<T>) -> S,
    {
        self.app.update_view(handle, update)
    }
}

pub trait Handle<T> {
    fn id(&self) -> usize;
    fn location(&self) -> EntityLocation;
}

#[derive(Clone, Copy, Debug, Eq, PartialEq, Hash)]
pub enum EntityLocation {
    Model(usize),
    View(usize, usize),
}

pub struct ModelHandle<T> {
    model_id: usize,
    model_type: PhantomData<T>,
    ref_counts: Weak<Mutex<RefCounts>>,
}

impl<T: Entity> ModelHandle<T> {
    fn new(model_id: usize, ref_counts: &Arc<Mutex<RefCounts>>) -> Self {
        ref_counts.lock().inc(model_id);
        Self {
            model_id,
            model_type: PhantomData,
            ref_counts: Arc::downgrade(ref_counts),
        }
    }

    fn downgrade(&self) -> WeakModelHandle<T> {
        WeakModelHandle::new(self.model_id)
    }

    pub fn id(&self) -> usize {
        self.model_id
    }

    pub fn read<'a, A: ReadModel>(&self, app: &'a A) -> &'a T {
        app.read_model(self)
    }

    pub fn update<A, F, S>(&self, app: &mut A, update: F) -> S
    where
        A: UpdateModel,
        F: FnOnce(&mut T, &mut ModelContext<T>) -> S,
    {
        app.update_model(self, update)
    }
}

impl<T> Clone for ModelHandle<T> {
    fn clone(&self) -> Self {
        if let Some(ref_counts) = self.ref_counts.upgrade() {
            ref_counts.lock().inc(self.model_id);
        }

        Self {
            model_id: self.model_id,
            model_type: PhantomData,
            ref_counts: self.ref_counts.clone(),
        }
    }
}

impl<T> PartialEq for ModelHandle<T> {
    fn eq(&self, other: &Self) -> bool {
        self.model_id == other.model_id
    }
}

impl<T> Eq for ModelHandle<T> {}

impl<T> Hash for ModelHandle<T> {
    fn hash<H: Hasher>(&self, state: &mut H) {
        self.model_id.hash(state);
    }
}

impl<T> std::borrow::Borrow<usize> for ModelHandle<T> {
    fn borrow(&self) -> &usize {
        &self.model_id
    }
}

impl<T> Debug for ModelHandle<T> {
    fn fmt(&self, f: &mut fmt::Formatter<'_>) -> fmt::Result {
        f.debug_tuple(&format!("ModelHandle<{}>", type_name::<T>()))
            .field(&self.model_id)
            .finish()
    }
}

unsafe impl<T> Send for ModelHandle<T> {}
unsafe impl<T> Sync for ModelHandle<T> {}

impl<T> Drop for ModelHandle<T> {
    fn drop(&mut self) {
        if let Some(ref_counts) = self.ref_counts.upgrade() {
            ref_counts.lock().dec_model(self.model_id);
        }
    }
}

impl<T> Handle<T> for ModelHandle<T> {
    fn id(&self) -> usize {
        self.model_id
    }

    fn location(&self) -> EntityLocation {
        EntityLocation::Model(self.model_id)
    }
}

pub struct WeakModelHandle<T> {
    model_id: usize,
    model_type: PhantomData<T>,
}

impl<T: Entity> WeakModelHandle<T> {
    fn new(model_id: usize) -> Self {
        Self {
            model_id,
            model_type: PhantomData,
        }
    }

    pub fn upgrade(&self, app: &AppContext) -> Option<ModelHandle<T>> {
        if app.models.contains_key(&self.model_id) {
            Some(ModelHandle::new(self.model_id, &app.ref_counts))
        } else {
            None
        }
    }
}

pub struct ViewHandle<T> {
    window_id: usize,
    view_id: usize,
    view_type: PhantomData<T>,
    ref_counts: Weak<Mutex<RefCounts>>,
}

impl<T: View> ViewHandle<T> {
    fn new(window_id: usize, view_id: usize, ref_counts: &Arc<Mutex<RefCounts>>) -> Self {
        ref_counts.lock().inc(view_id);
        Self {
            window_id,
            view_id,
            view_type: PhantomData,
            ref_counts: Arc::downgrade(ref_counts),
        }
    }

    pub fn downgrade(&self) -> WeakViewHandle<T> {
        WeakViewHandle::new(self.window_id, self.view_id)
    }

    pub fn window_id(&self) -> usize {
        self.window_id
    }

    pub fn id(&self) -> usize {
        self.view_id
    }

    pub fn read<'a, A: ReadView>(&self, app: &'a A) -> &'a T {
        app.read_view(self)
    }

    pub fn update<A, F, S>(&self, app: &mut A, update: F) -> S
    where
        A: UpdateView,
        F: FnOnce(&mut T, &mut ViewContext<T>) -> S,
    {
        app.update_view(self, update)
    }

    pub fn is_focused(&self, app: &AppContext) -> bool {
        app.focused_view_id(self.window_id)
            .map_or(false, |focused_id| focused_id == self.view_id)
    }
}

impl<T> Clone for ViewHandle<T> {
    fn clone(&self) -> Self {
        if let Some(ref_counts) = self.ref_counts.upgrade() {
            ref_counts.lock().inc(self.view_id);
        }

        Self {
            window_id: self.window_id,
            view_id: self.view_id,
            view_type: PhantomData,
            ref_counts: self.ref_counts.clone(),
        }
    }
}

impl<T> PartialEq for ViewHandle<T> {
    fn eq(&self, other: &Self) -> bool {
        self.window_id == other.window_id && self.view_id == other.view_id
    }
}

impl<T> Eq for ViewHandle<T> {}

impl<T> Debug for ViewHandle<T> {
    fn fmt(&self, f: &mut fmt::Formatter<'_>) -> fmt::Result {
        f.debug_struct(&format!("ViewHandle<{}>", type_name::<T>()))
            .field("window_id", &self.window_id)
            .field("view_id", &self.view_id)
            .finish()
    }
}

impl<T> Drop for ViewHandle<T> {
    fn drop(&mut self) {
        if let Some(ref_counts) = self.ref_counts.upgrade() {
            ref_counts.lock().dec_view(self.window_id, self.view_id);
        }
    }
}

impl<T> Handle<T> for ViewHandle<T> {
    fn id(&self) -> usize {
        self.view_id
    }

    fn location(&self) -> EntityLocation {
        EntityLocation::View(self.window_id, self.view_id)
    }
}

#[derive(Clone)]
pub struct AnyViewHandle {
    window_id: usize,
    view_id: usize,
    view_type: TypeId,
    ref_counts: Weak<Mutex<RefCounts>>,
}

impl AnyViewHandle {
    pub fn id(&self) -> usize {
        self.view_id
    }

    pub fn is<T: 'static>(&self) -> bool {
        TypeId::of::<T>() == self.view_type
    }

    pub fn downcast<T: View>(self) -> Option<ViewHandle<T>> {
        if self.is::<T>() {
            if let Some(ref_counts) = self.ref_counts.upgrade() {
                return Some(ViewHandle::new(self.window_id, self.view_id, &ref_counts));
            }
        }
        None
    }
}

impl<T: View> From<&ViewHandle<T>> for AnyViewHandle {
    fn from(handle: &ViewHandle<T>) -> Self {
        if let Some(ref_counts) = handle.ref_counts.upgrade() {
            ref_counts.lock().inc(handle.view_id);
        }
        AnyViewHandle {
            window_id: handle.window_id,
            view_id: handle.view_id,
            view_type: TypeId::of::<T>(),
            ref_counts: handle.ref_counts.clone(),
        }
    }
}

impl<T: View> From<ViewHandle<T>> for AnyViewHandle {
    fn from(handle: ViewHandle<T>) -> Self {
        (&handle).into()
    }
}

pub struct WeakViewHandle<T> {
    window_id: usize,
    view_id: usize,
    view_type: PhantomData<T>,
}

impl<T: View> WeakViewHandle<T> {
    fn new(window_id: usize, view_id: usize) -> Self {
        Self {
            window_id,
            view_id,
            view_type: PhantomData,
        }
    }

    pub fn upgrade(&self, app: &AppContext) -> Option<ViewHandle<T>> {
        if app
            .windows
            .get(&self.window_id)
            .and_then(|w| w.views.get(&self.view_id))
            .is_some()
        {
            Some(ViewHandle::new(
                self.window_id,
                self.view_id,
                &app.ref_counts,
            ))
        } else {
            None
        }
    }
}

impl<T> Clone for WeakViewHandle<T> {
    fn clone(&self) -> Self {
        Self {
            window_id: self.window_id,
            view_id: self.view_id,
            view_type: PhantomData,
        }
    }
}

#[derive(Default)]
struct RefCounts {
    counts: HashMap<usize, usize>,
    dropped_models: HashSet<usize>,
    dropped_views: HashSet<(usize, usize)>,
}

impl RefCounts {
    fn inc(&mut self, model_id: usize) {
        *self.counts.entry(model_id).or_insert(0) += 1;
    }

    fn dec_model(&mut self, model_id: usize) {
        if let Some(count) = self.counts.get_mut(&model_id) {
            *count -= 1;
            if *count == 0 {
                self.counts.remove(&model_id);
                self.dropped_models.insert(model_id);
            }
        } else {
            panic!("Expected ref count to be positive")
        }
    }

    fn dec_view(&mut self, window_id: usize, view_id: usize) {
        if let Some(count) = self.counts.get_mut(&view_id) {
            *count -= 1;
            if *count == 0 {
                self.counts.remove(&view_id);
                self.dropped_views.insert((window_id, view_id));
            }
        } else {
            panic!("Expected ref count to be positive")
        }
    }

    fn take_dropped(&mut self) -> (HashSet<usize>, HashSet<(usize, usize)>) {
        let mut dropped_models = HashSet::new();
        let mut dropped_views = HashSet::new();
        std::mem::swap(&mut self.dropped_models, &mut dropped_models);
        std::mem::swap(&mut self.dropped_views, &mut dropped_views);
        (dropped_models, dropped_views)
    }
}

enum Subscription {
    FromModel {
        model_id: usize,
        callback: Box<dyn FnMut(&mut dyn Any, &dyn Any, &mut MutableAppContext, usize)>,
    },
    FromView {
        window_id: usize,
        view_id: usize,
        callback: Box<dyn FnMut(&mut dyn Any, &dyn Any, &mut MutableAppContext, usize, usize)>,
    },
}

enum Observation {
    FromModel {
        model_id: usize,
        callback: Box<dyn FnMut(&mut dyn Any, usize, &mut MutableAppContext, usize)>,
    },
    FromView {
        window_id: usize,
        view_id: usize,
        callback: Box<dyn FnMut(&mut dyn Any, usize, &mut MutableAppContext, usize, usize)>,
    },
}

type FutureHandler = Box<dyn FnOnce(Box<dyn Any>, &mut MutableAppContext) -> Box<dyn Any>>;

struct StreamHandler {
    item_callback: Box<dyn FnMut(Box<dyn Any>, &mut MutableAppContext) -> bool>,
    done_callback: Box<dyn FnOnce(&mut MutableAppContext) -> Box<dyn Any>>,
}

#[must_use]
pub struct EntityTask<T> {
    id: usize,
    task: Option<executor::Task<T>>,
    handler_map: TaskHandlerMap,
    task_done: Arc<Condvar>,
}

enum TaskHandlerMap {
    Detached,
    Future(Rc<RefCell<HashMap<usize, FutureHandler>>>),
    Stream(Rc<RefCell<HashMap<usize, StreamHandler>>>),
}

impl<T> EntityTask<T> {
    fn new(
        id: usize,
        task: executor::Task<T>,
        handler_map: TaskHandlerMap,
        task_done: Arc<Condvar>,
    ) -> Self {
        Self {
            id,
            task: Some(task),
            handler_map,
            task_done,
        }
    }

    pub fn detach(mut self) {
        self.handler_map = TaskHandlerMap::Detached;
        self.task.take().unwrap().detach();
    }

    pub async fn cancel(mut self) -> Option<T> {
        let task = self.task.take().unwrap();
        task.cancel().await
    }
}

impl<T> Future for EntityTask<T> {
    type Output = T;

    fn poll(
        self: std::pin::Pin<&mut Self>,
        ctx: &mut std::task::Context<'_>,
    ) -> std::task::Poll<Self::Output> {
        let task = unsafe { self.map_unchecked_mut(|task| task.task.as_mut().unwrap()) };
        task.poll(ctx)
    }
}

impl<T> Drop for EntityTask<T> {
    fn drop(self: &mut Self) {
        match &self.handler_map {
            TaskHandlerMap::Detached => {
                return;
            }
            TaskHandlerMap::Future(map) => {
                map.borrow_mut().remove(&self.id);
            }
            TaskHandlerMap::Stream(map) => {
                map.borrow_mut().remove(&self.id);
            }
        }
        self.task_done.notify_all();
    }
}

#[cfg(test)]
mod tests {
    use super::*;
    use crate::elements::*;

    #[test]
    fn test_model_handles() {
        struct Model {
            other: Option<ModelHandle<Model>>,
            events: Vec<String>,
        }

        impl Entity for Model {
            type Event = usize;
        }

        impl Model {
            fn new(other: Option<ModelHandle<Self>>, ctx: &mut ModelContext<Self>) -> Self {
                if let Some(other) = other.as_ref() {
                    ctx.observe(other, |me, _, _| {
                        me.events.push("notified".into());
                    });
                    ctx.subscribe(other, |me, event, _| {
                        me.events.push(format!("observed event {}", event));
                    });
                }

                Self {
                    other,
                    events: Vec::new(),
                }
            }
        }

        App::test((), |app| {
            let handle_1 = app.add_model(|ctx| Model::new(None, ctx));
            let handle_2 = app.add_model(|ctx| Model::new(Some(handle_1.clone()), ctx));
            assert_eq!(app.ctx.models.len(), 2);

            handle_1.update(app, |model, ctx| {
                model.events.push("updated".into());
                ctx.emit(1);
                ctx.notify();
                ctx.emit(2);
            });
            assert_eq!(handle_1.read(app).events, vec!["updated".to_string()]);
            assert_eq!(
                handle_2.read(app).events,
                vec![
                    "observed event 1".to_string(),
                    "notified".to_string(),
                    "observed event 2".to_string(),
                ]
            );

            handle_2.update(app, |model, _| {
                drop(handle_1);
                model.other.take();
            });

            assert_eq!(app.ctx.models.len(), 1);
            assert!(app.subscriptions.is_empty());
            assert!(app.observations.is_empty());
        });
    }

    #[test]
    fn test_subscribe_and_emit_from_model() {
        #[derive(Default)]
        struct Model {
            events: Vec<usize>,
        }

        impl Entity for Model {
            type Event = usize;
        }

        App::test((), |app| {
            let handle_1 = app.add_model(|_| Model::default());
            let handle_2 = app.add_model(|_| Model::default());
            let handle_2b = handle_2.clone();

            handle_1.update(app, |_, c| {
                c.subscribe(&handle_2, move |model: &mut Model, event, c| {
                    model.events.push(*event);

                    c.subscribe(&handle_2b, |model, event, _| {
                        model.events.push(*event * 2);
                    });
                });
            });

            handle_2.update(app, |_, c| c.emit(7));
            assert_eq!(handle_1.read(app).events, vec![7]);

            handle_2.update(app, |_, c| c.emit(5));
            assert_eq!(handle_1.read(app).events, vec![7, 10, 5]);
        })
    }

    #[test]
    fn test_observe_and_notify_from_model() {
        #[derive(Default)]
        struct Model {
            count: usize,
            events: Vec<usize>,
        }

        impl Entity for Model {
            type Event = ();
        }

        App::test((), |app| {
            let handle_1 = app.add_model(|_| Model::default());
            let handle_2 = app.add_model(|_| Model::default());
            let handle_2b = handle_2.clone();

            handle_1.update(app, |_, c| {
                c.observe(&handle_2, move |model, observed, c| {
                    model.events.push(observed.read(c).count);
                    c.observe(&handle_2b, |model, observed, c| {
                        model.events.push(observed.read(c).count * 2);
                    });
                });
            });

            handle_2.update(app, |model, c| {
                model.count = 7;
                c.notify()
            });
            assert_eq!(handle_1.read(app).events, vec![7]);

            handle_2.update(app, |model, c| {
                model.count = 5;
                c.notify()
            });
            assert_eq!(handle_1.read(app).events, vec![7, 10, 5])
        })
    }

    #[test]
    fn test_spawn_from_model() {
        #[derive(Default)]
        struct Model {
            count: usize,
        }

        impl Entity for Model {
            type Event = ();
        }

        App::test_async((), |mut app| async move {
            let handle = app.add_model(|_| Model::default());
            handle
                .update(&mut app, |_, c| {
                    c.spawn(async { 7 }, |model, output, _| {
                        model.count = output;
                    })
                })
                .await;
            app.read(|ctx| assert_eq!(handle.read(ctx).count, 7));

            handle
                .update(&mut app, |_, c| {
                    c.spawn(async { 14 }, |model, output, _| {
                        model.count = output;
                    })
                })
                .await;
            app.read(|ctx| assert_eq!(handle.read(ctx).count, 14));
        });
    }

    #[test]
    fn test_spawn_stream_local_from_model() {
        #[derive(Default)]
        struct Model {
            events: Vec<Option<usize>>,
        }

        impl Entity for Model {
            type Event = ();
        }

        App::test_async((), |mut app| async move {
            let handle = app.add_model(|_| Model::default());
            handle
                .update(&mut app, |_, c| {
                    c.spawn_stream(
                        smol::stream::iter(vec![1, 2, 3]),
                        |model, output, _| {
                            model.events.push(Some(output));
                        },
                        |model, _| {
                            model.events.push(None);
                        },
                    )
                })
                .await;
            app.read(|ctx| assert_eq!(handle.read(ctx).events, [Some(1), Some(2), Some(3), None]));
        })
    }

    #[test]
    fn test_view_handles() {
        struct View {
            other: Option<ViewHandle<View>>,
            events: Vec<String>,
        }

        impl Entity for View {
            type Event = usize;
        }

        impl super::View for View {
            fn render<'a>(&self, _: &AppContext) -> ElementBox {
                Empty::new().boxed()
            }

            fn ui_name() -> &'static str {
                "View"
            }
        }

        impl View {
            fn new(other: Option<ViewHandle<View>>, ctx: &mut ViewContext<Self>) -> Self {
                if let Some(other) = other.as_ref() {
                    ctx.subscribe_to_view(other, |me, _, event, _| {
                        me.events.push(format!("observed event {}", event));
                    });
                }
                Self {
                    other,
                    events: Vec::new(),
                }
            }
        }

        App::test((), |app| {
            let (window_id, _) = app.add_window(|ctx| View::new(None, ctx));
            let handle_1 = app.add_view(window_id, |ctx| View::new(None, ctx));
            let handle_2 = app.add_view(window_id, |ctx| View::new(Some(handle_1.clone()), ctx));
            assert_eq!(app.ctx.windows[&window_id].views.len(), 3);

            handle_1.update(app, |view, ctx| {
                view.events.push("updated".into());
                ctx.emit(1);
                ctx.emit(2);
            });
            assert_eq!(handle_1.read(app).events, vec!["updated".to_string()]);
            assert_eq!(
                handle_2.read(app).events,
                vec![
                    "observed event 1".to_string(),
                    "observed event 2".to_string(),
                ]
            );

            handle_2.update(app, |view, _| {
                drop(handle_1);
                view.other.take();
            });

            assert_eq!(app.ctx.windows[&window_id].views.len(), 2);
            assert!(app.subscriptions.is_empty());
            assert!(app.observations.is_empty());
        })
    }

    #[test]
    fn test_subscribe_and_emit_from_view() {
        #[derive(Default)]
        struct View {
            events: Vec<usize>,
        }

        impl Entity for View {
            type Event = usize;
        }

        impl super::View for View {
            fn render<'a>(&self, _: &AppContext) -> ElementBox {
                Empty::new().boxed()
            }

            fn ui_name() -> &'static str {
                "View"
            }
        }

        struct Model;

        impl Entity for Model {
            type Event = usize;
        }

        App::test((), |app| {
            let (window_id, handle_1) = app.add_window(|_| View::default());
            let handle_2 = app.add_view(window_id, |_| View::default());
            let handle_2b = handle_2.clone();
            let handle_3 = app.add_model(|_| Model);

            handle_1.update(app, |_, c| {
                c.subscribe_to_view(&handle_2, move |me, _, event, c| {
                    me.events.push(*event);

                    c.subscribe_to_view(&handle_2b, |me, _, event, _| {
                        me.events.push(*event * 2);
                    });
                });

                c.subscribe_to_model(&handle_3, |me, _, event, _| {
                    me.events.push(*event);
                })
            });

            handle_2.update(app, |_, c| c.emit(7));
            assert_eq!(handle_1.read(app).events, vec![7]);

            handle_2.update(app, |_, c| c.emit(5));
            assert_eq!(handle_1.read(app).events, vec![7, 10, 5]);

            handle_3.update(app, |_, c| c.emit(9));
            assert_eq!(handle_1.read(app).events, vec![7, 10, 5, 9]);
        })
    }

    #[test]
    fn test_dropping_subscribers() {
        struct View;

        impl Entity for View {
            type Event = ();
        }

        impl super::View for View {
            fn render<'a>(&self, _: &AppContext) -> ElementBox {
                Empty::new().boxed()
            }

            fn ui_name() -> &'static str {
                "View"
            }
        }

        struct Model;

        impl Entity for Model {
            type Event = ();
        }

        App::test((), |app| {
            let (window_id, _) = app.add_window(|_| View);
            let observing_view = app.add_view(window_id, |_| View);
            let emitting_view = app.add_view(window_id, |_| View);
            let observing_model = app.add_model(|_| Model);
            let observed_model = app.add_model(|_| Model);

            observing_view.update(app, |_, ctx| {
                ctx.subscribe_to_view(&emitting_view, |_, _, _, _| {});
                ctx.subscribe_to_model(&observed_model, |_, _, _, _| {});
            });
            observing_model.update(app, |_, ctx| {
                ctx.subscribe(&observed_model, |_, _, _| {});
            });

            app.update(|| {
                drop(observing_view);
                drop(observing_model);
            });

            emitting_view.update(app, |_, ctx| ctx.emit(()));
            observed_model.update(app, |_, ctx| ctx.emit(()));
        })
    }

    #[test]
    fn test_observe_and_notify_from_view() {
        #[derive(Default)]
        struct View {
            events: Vec<usize>,
        }

        impl Entity for View {
            type Event = usize;
        }

        impl super::View for View {
            fn render<'a>(&self, _: &AppContext) -> ElementBox {
                Empty::new().boxed()
            }

            fn ui_name() -> &'static str {
                "View"
            }
        }

        #[derive(Default)]
        struct Model {
            count: usize,
        }

        impl Entity for Model {
            type Event = ();
        }

        App::test((), |app| {
            let (_, view) = app.add_window(|_| View::default());
            let model = app.add_model(|_| Model::default());

            view.update(app, |_, c| {
                c.observe(&model, |me, observed, c| {
                    me.events.push(observed.read(c).count)
                });
            });

            model.update(app, |model, c| {
                model.count = 11;
                c.notify();
            });
            assert_eq!(view.read(app).events, vec![11]);
        })
    }

    #[test]
    fn test_dropping_observers() {
        struct View;

        impl Entity for View {
            type Event = ();
        }

        impl super::View for View {
            fn render<'a>(&self, _: &AppContext) -> ElementBox {
                Empty::new().boxed()
            }

            fn ui_name() -> &'static str {
                "View"
            }
        }

        struct Model;

        impl Entity for Model {
            type Event = ();
        }

        App::test((), |app| {
            let (window_id, _) = app.add_window(|_| View);
            let observing_view = app.add_view(window_id, |_| View);
            let observing_model = app.add_model(|_| Model);
            let observed_model = app.add_model(|_| Model);

            observing_view.update(app, |_, ctx| {
                ctx.observe(&observed_model, |_, _, _| {});
            });
            observing_model.update(app, |_, ctx| {
                ctx.observe(&observed_model, |_, _, _| {});
            });

            app.update(|| {
                drop(observing_view);
                drop(observing_model);
            });

            observed_model.update(app, |_, ctx| ctx.notify());
        })
    }

    #[test]
    fn test_focus() {
        #[derive(Default)]
        struct View {
            events: Vec<String>,
        }

        impl Entity for View {
            type Event = String;
        }

        impl super::View for View {
            fn render<'a>(&self, _: &AppContext) -> ElementBox {
                Empty::new().boxed()
            }

            fn ui_name() -> &'static str {
                "View"
            }

            fn on_focus(&mut self, ctx: &mut ViewContext<Self>) {
                self.events.push("self focused".into());
                ctx.emit("focused".into());
            }

            fn on_blur(&mut self, ctx: &mut ViewContext<Self>) {
                self.events.push("self blurred".into());
                ctx.emit("blurred".into());
            }
        }

        App::test((), |app| {
            let (window_id, view_1) = app.add_window(|_| View::default());
            let view_2 = app.add_view(window_id, |_| View::default());

            view_1.update(app, |_, ctx| {
                ctx.subscribe_to_view(&view_2, |view_1, _, event, _| {
                    view_1.events.push(format!("view 2 {}", event));
                });
                ctx.focus(&view_2);
            });

            view_1.update(app, |_, ctx| {
                ctx.focus(&view_1);
            });

            assert_eq!(
                view_1.read(app).events,
                [
                    "self focused".to_string(),
                    "self blurred".to_string(),
                    "view 2 focused".to_string(),
                    "self focused".to_string(),
                    "view 2 blurred".to_string(),
                ],
            );
        })
    }

    #[test]
    fn test_spawn_from_view() {
        #[derive(Default)]
        struct View {
            count: usize,
        }

        impl Entity for View {
            type Event = ();
        }

        impl super::View for View {
            fn render<'a>(&self, _: &AppContext) -> ElementBox {
                Empty::new().boxed()
            }

            fn ui_name() -> &'static str {
                "View"
            }
        }

        App::test_async((), |mut app| async move {
            let handle = app.add_window(|_| View::default()).1;
            handle
                .update(&mut app, |_, c| {
                    c.spawn(async { 7 }, |me, output, _| {
                        me.count = output;
                    })
                })
                .await;
            app.read(|ctx| assert_eq!(handle.read(ctx).count, 7));
            handle
                .update(&mut app, |_, c| {
                    c.spawn(async { 14 }, |me, output, _| {
                        me.count = output;
                    })
                })
                .await;
            app.read(|ctx| assert_eq!(handle.read(ctx).count, 14));
        });
    }

    #[test]
    fn test_spawn_stream_local_from_view() {
        #[derive(Default)]
        struct View {
            events: Vec<Option<usize>>,
        }

        impl Entity for View {
            type Event = ();
        }

        impl super::View for View {
            fn render<'a>(&self, _: &AppContext) -> ElementBox {
                Empty::new().boxed()
            }

            fn ui_name() -> &'static str {
                "View"
            }
        }

        App::test_async((), |mut app| async move {
            let (_, handle) = app.add_window(|_| View::default());
            handle
                .update(&mut app, |_, c| {
                    c.spawn_stream(
                        smol::stream::iter(vec![1_usize, 2, 3]),
                        |me, output, _| {
                            me.events.push(Some(output));
                        },
                        |me, _| {
                            me.events.push(None);
                        },
                    )
                })
                .await;

            app.read(|ctx| assert_eq!(handle.read(ctx).events, [Some(1), Some(2), Some(3), None]))
        });
    }

    #[test]
    fn test_dispatch_action() {
        struct ViewA {
            id: usize,
        }

        impl Entity for ViewA {
            type Event = ();
        }

        impl View for ViewA {
            fn render<'a>(&self, _: &AppContext) -> ElementBox {
                Empty::new().boxed()
            }

            fn ui_name() -> &'static str {
                "View"
            }
        }

        struct ViewB {
            id: usize,
        }

        impl Entity for ViewB {
            type Event = ();
        }

        impl View for ViewB {
            fn render<'a>(&self, _: &AppContext) -> ElementBox {
                Empty::new().boxed()
            }

            fn ui_name() -> &'static str {
                "View"
            }
        }

        struct ActionArg {
            foo: String,
        }

        App::test((), |app| {
            let actions = Rc::new(RefCell::new(Vec::new()));

            let actions_clone = actions.clone();
            app.add_global_action("action", move |_: &ActionArg, _: &mut MutableAppContext| {
                actions_clone.borrow_mut().push("global a".to_string());
            });

            let actions_clone = actions.clone();
            app.add_global_action("action", move |_: &ActionArg, _: &mut MutableAppContext| {
                actions_clone.borrow_mut().push("global b".to_string());
            });

            let actions_clone = actions.clone();
            app.add_action("action", move |view: &mut ViewA, arg: &ActionArg, ctx| {
                assert_eq!(arg.foo, "bar");
                ctx.propagate_action();
                actions_clone.borrow_mut().push(format!("{} a", view.id));
            });

            let actions_clone = actions.clone();
            app.add_action("action", move |view: &mut ViewA, _: &ActionArg, ctx| {
                if view.id != 1 {
                    ctx.propagate_action();
                }
                actions_clone.borrow_mut().push(format!("{} b", view.id));
            });

            let actions_clone = actions.clone();
            app.add_action("action", move |view: &mut ViewB, _: &ActionArg, ctx| {
                ctx.propagate_action();
                actions_clone.borrow_mut().push(format!("{} c", view.id));
            });

            let actions_clone = actions.clone();
            app.add_action("action", move |view: &mut ViewB, _: &ActionArg, ctx| {
                ctx.propagate_action();
                actions_clone.borrow_mut().push(format!("{} d", view.id));
            });

            let (window_id, view_1) = app.add_window(|_| ViewA { id: 1 });
            let view_2 = app.add_view(window_id, |_| ViewB { id: 2 });
            let view_3 = app.add_view(window_id, |_| ViewA { id: 3 });
            let view_4 = app.add_view(window_id, |_| ViewB { id: 4 });

            app.dispatch_action(
                window_id,
                vec![view_1.id(), view_2.id(), view_3.id(), view_4.id()],
                "action",
                ActionArg { foo: "bar".into() },
            );

            assert_eq!(
                *actions.borrow(),
                vec!["4 d", "4 c", "3 b", "3 a", "2 d", "2 c", "1 b"]
            );

            // Remove view_1, which doesn't propagate the action
            actions.borrow_mut().clear();
            app.dispatch_action(
                window_id,
                vec![view_2.id(), view_3.id(), view_4.id()],
                "action",
                ActionArg { foo: "bar".into() },
            );

            assert_eq!(
                *actions.borrow(),
                vec!["4 d", "4 c", "3 b", "3 a", "2 d", "2 c", "global b", "global a"]
            );
        })
    }

    #[test]
    fn test_dispatch_keystroke() {
        use std::cell::Cell;

        #[derive(Clone)]
        struct ActionArg {
            key: String,
        }

        struct View {
            id: usize,
            keymap_context: keymap::Context,
        }

        impl Entity for View {
            type Event = ();
        }

        impl super::View for View {
            fn render<'a>(&self, _: &AppContext) -> ElementBox {
                Empty::new().boxed()
            }

            fn ui_name() -> &'static str {
                "View"
            }

            fn keymap_context(&self, _: &AppContext) -> keymap::Context {
                self.keymap_context.clone()
            }
        }

        impl View {
            fn new(id: usize) -> Self {
                View {
                    id,
                    keymap_context: keymap::Context::default(),
                }
            }
        }

        App::test((), |app| {
            let mut view_1 = View::new(1);
            let mut view_2 = View::new(2);
            let mut view_3 = View::new(3);
            view_1.keymap_context.set.insert("a".into());
            view_2.keymap_context.set.insert("b".into());
            view_3.keymap_context.set.insert("c".into());

            let (window_id, view_1) = app.add_window(|_| view_1);
            let view_2 = app.add_view(window_id, |_| view_2);
            let view_3 = app.add_view(window_id, |_| view_3);

            // This keymap's only binding dispatches an action on view 2 because that view will have
            // "a" and "b" in its context, but not "c".
            let binding = keymap::Binding::new("a", "action", Some("a && b && !c"))
                .with_arg(ActionArg { key: "a".into() });
            app.add_bindings(vec![binding]);

            let handled_action = Rc::new(Cell::new(false));
            let handled_action_clone = handled_action.clone();
            app.add_action("action", move |view: &mut View, arg: &ActionArg, _ctx| {
                handled_action_clone.set(true);
                assert_eq!(view.id, 2);
                assert_eq!(arg.key, "a");
            });

            app.dispatch_keystroke(
                window_id,
                vec![view_1.id(), view_2.id(), view_3.id()],
                &Keystroke::parse("a").unwrap(),
            )
            .unwrap();

            assert!(handled_action.get());
        });
    }

    // #[test]
    // fn test_ui_and_window_updates() {
    //     struct View {
    //         count: usize,
    //     }

    //     impl Entity for View {
    //         type Event = ();
    //     }

    //     impl super::View for View {
    //         fn render<'a>(&self, _: &AppContext) -> ElementBox {
    //             Empty::new().boxed()
    //         }

    //         fn ui_name() -> &'static str {
    //             "View"
    //         }
    //     }

    //     App::test(|app| async move {
    //         let (window_id, _) = app.add_window(|_| View { count: 3 });
    //         let view_1 = app.add_view(window_id, |_| View { count: 1 });
    //         let view_2 = app.add_view(window_id, |_| View { count: 2 });

    //         // Ensure that registering for UI updates after mutating the app still gives us all the
    //         // updates.
    //         let ui_updates = Rc::new(RefCell::new(Vec::new()));
    //         let ui_updates_ = ui_updates.clone();
    //         app.on_ui_update(move |update, _| ui_updates_.borrow_mut().push(update));

    //         assert_eq!(
    //             ui_updates.borrow_mut().drain(..).collect::<Vec<_>>(),
    //             vec![UiUpdate::OpenWindow {
    //                 window_id,
    //                 width: 1024.0,
    //                 height: 768.0,
    //             }]
    //         );

    //         let window_invalidations = Rc::new(RefCell::new(Vec::new()));
    //         let window_invalidations_ = window_invalidations.clone();
    //         app.on_window_invalidated(window_id, move |update, _| {
    //             window_invalidations_.borrow_mut().push(update)
    //         });

    //         let view_2_id = view_2.id();
    //         view_1.update(app, |view, ctx| {
    //             view.count = 7;
    //             ctx.notify();
    //             drop(view_2);
    //         });

    //         let invalidation = window_invalidations.borrow_mut().drain(..).next().unwrap();
    //         assert_eq!(invalidation.updated.len(), 1);
    //         assert!(invalidation.updated.contains(&view_1.id()));
    //         assert_eq!(invalidation.removed, vec![view_2_id]);

    //         let view_3 = view_1.update(app, |_, ctx| ctx.add_view(|_| View { count: 8 }));

    //         let invalidation = window_invalidations.borrow_mut().drain(..).next().unwrap();
    //         assert_eq!(invalidation.updated.len(), 1);
    //         assert!(invalidation.updated.contains(&view_3.id()));
    //         assert!(invalidation.removed.is_empty());

    //         view_3
    //             .update(app, |_, ctx| {
    //                 ctx.spawn_local(async { 9 }, |me, output, ctx| {
    //                     me.count = output;
    //                     ctx.notify();
    //                 })
    //             })
    //             .await;

    //         let invalidation = window_invalidations.borrow_mut().drain(..).next().unwrap();
    //         assert_eq!(invalidation.updated.len(), 1);
    //         assert!(invalidation.updated.contains(&view_3.id()));
    //         assert!(invalidation.removed.is_empty());
    //     });
    // }

    #[test]
    fn test_finish_pending_tasks() {
        struct View;

        impl Entity for View {
            type Event = ();
        }

        impl super::View for View {
            fn render<'a>(&self, _: &AppContext) -> ElementBox {
                Empty::new().boxed()
            }

            fn ui_name() -> &'static str {
                "View"
            }
        }

        struct Model;

        impl Entity for Model {
            type Event = ();
        }

        App::test_async((), |mut app| async move {
            let model = app.add_model(|_| Model);
            let (_, view) = app.add_window(|_| View);

            model.update(&mut app, |_, ctx| {
                ctx.spawn(async {}, |_, _, _| {}).detach();
                // Cancel this task
                drop(ctx.spawn(async {}, |_, _, _| {}));
            });

            view.update(&mut app, |_, ctx| {
                ctx.spawn(async {}, |_, _, _| {}).detach();
                // Cancel this task
                drop(ctx.spawn(async {}, |_, _, _| {}));
            });

            assert!(!app.0.borrow().future_handlers.borrow().is_empty());
            app.finish_pending_tasks().await;
            assert!(app.0.borrow().future_handlers.borrow().is_empty());
            app.finish_pending_tasks().await; // Don't block if there are no tasks

            model.update(&mut app, |_, ctx| {
                ctx.spawn_stream(smol::stream::iter(vec![1, 2, 3]), |_, _, _| {}, |_, _| {})
                    .detach();
                // Cancel this task
                drop(ctx.spawn_stream(smol::stream::iter(vec![1, 2, 3]), |_, _, _| {}, |_, _| {}));
            });

            view.update(&mut app, |_, ctx| {
                ctx.spawn_stream(smol::stream::iter(vec![1, 2, 3]), |_, _, _| {}, |_, _| {})
                    .detach();
                // Cancel this task
                drop(ctx.spawn_stream(smol::stream::iter(vec![1, 2, 3]), |_, _, _| {}, |_, _| {}));
            });

            assert!(!app.0.borrow().stream_handlers.borrow().is_empty());
            app.finish_pending_tasks().await;
            assert!(app.0.borrow().stream_handlers.borrow().is_empty());
            app.finish_pending_tasks().await; // Don't block if there are no tasks

            // Tasks are considered finished when we drop handles
            let mut tasks = Vec::new();
            model.update(&mut app, |_, ctx| {
                tasks.push(Box::new(ctx.spawn(async {}, |_, _, _| {})));
                tasks.push(Box::new(ctx.spawn_stream(
                    smol::stream::iter(vec![1, 2, 3]),
                    |_, _, _| {},
                    |_, _| {},
                )));
            });

            view.update(&mut app, |_, ctx| {
                tasks.push(Box::new(ctx.spawn(async {}, |_, _, _| {})));
                tasks.push(Box::new(ctx.spawn_stream(
                    smol::stream::iter(vec![1, 2, 3]),
                    |_, _, _| {},
                    |_, _| {},
                )));
            });

            assert!(!app.0.borrow().stream_handlers.borrow().is_empty());

            let finish_pending_tasks = app.finish_pending_tasks();
            drop(tasks);
            finish_pending_tasks.await;
            assert!(app.0.borrow().stream_handlers.borrow().is_empty());
            app.finish_pending_tasks().await; // Don't block if there are no tasks
        });
    }
}<|MERGE_RESOLUTION|>--- conflicted
+++ resolved
@@ -414,11 +414,7 @@
                 windows: HashMap::new(),
                 ref_counts: Arc::new(Mutex::new(RefCounts::default())),
                 background: Arc::new(executor::Background::new()),
-<<<<<<< HEAD
                 thread_pool: scoped_pool::Pool::new(num_cpus::get()),
-=======
-                scoped_pool: scoped_pool::Pool::new(num_cpus::get()),
->>>>>>> d0ae44c1
             },
             actions: HashMap::new(),
             global_actions: HashMap::new(),
@@ -1341,11 +1337,7 @@
     windows: HashMap<usize, Window>,
     background: Arc<executor::Background>,
     ref_counts: Arc<Mutex<RefCounts>>,
-<<<<<<< HEAD
     thread_pool: scoped_pool::Pool,
-=======
-    scoped_pool: scoped_pool::Pool,
->>>>>>> d0ae44c1
 }
 
 impl AppContext {
@@ -1385,13 +1377,8 @@
         &self.background
     }
 
-<<<<<<< HEAD
     pub fn thread_pool(&self) -> &scoped_pool::Pool {
         &self.thread_pool
-=======
-    pub fn scoped_pool(&self) -> &scoped_pool::Pool {
-        &self.scoped_pool
->>>>>>> d0ae44c1
     }
 }
 
